--- conflicted
+++ resolved
@@ -5,14 +5,8 @@
 install:
 
     # command to install dependencies
-<<<<<<< HEAD
     - pip install . --process-dependency-links
     - pip install flake8
-=======
-    - sudo pip install . --process-dependency-links
-    - sudo pip install flake8
->>>>>>> 11647e7f
-
 
 script:
 
