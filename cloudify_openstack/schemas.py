# flake8: NOQA
########
# Copyright (c) 2013 GigaSpaces Technologies Ltd. All rights reserved
#
# Licensed under the Apache License, Version 2.0 (the "License");
# you may not use this file except in compliance with the License.
# You may obtain a copy of the License at
#
#        http://www.apache.org/licenses/LICENSE-2.0
#
# Unless required by applicable law or agreed to in writing, software
# distributed under the License is distributed on an "AS IS" BASIS,
#    * WITHOUT WARRANTIES OR CONDITIONS OF ANY KIND, either express or implied.
#    * See the License for the specific language governing permissions and
#    * limitations under the License.

PROVIDER_SCHEMA = {
    "type":"object",
    "required":[
        'keystone',
        'networking',
        'compute',
        'cloudify'
    ],
    "properties":{
        "cloudify": {
            "type":"object",        
            "required":[
                'cloudify_branch',
                'cloudify_components_package_path',
                'cloudify_components_package_url',
<<<<<<< HEAD
                'cloudify_package_path',
                'cloudify_package_url',
                'cloudify_packages_path'
=======
                'cloudify_core_package_url',
>>>>>>> ef04d3f1
            ],
            "properties":{
                "cloudify_branch": {
                    "type":"string",                
                },
                "cloudify_components_package_path": {
                    "type":"string",                
                },
                "cloudify_components_package_url": {
                    "type":"string",                
                },
                "cloudify_package_path": {
                    "type":"string",                
                },
                "cloudify_core_package_url": {
                    "type":"string",                
                },
                "cloudify_packages_path": {
                    "type":"string",                
                }
            }
        },
        "compute": {
            "type":"object",        
            "required":[
                'management_server',
                'agent_servers',
                'region'
            ],
            "properties":{
                "agent_servers": {
                    "type":"object",                                    
                    "properties":{
                        "agents_keypair": {
                            "type":"object",                                                    
                            "properties":{
                                "auto_generated": {
                                    "type":"object",                                                                    
                                    "properties":{
                                        "private_key_target_path": {
                                            "type":"string",                                                                                    
                                        }
                                    }
                                },
                                "externally_provisioned": {
                                    "enum": [ True, False ],
                                },
                                "name": {
                                    "type":"string",                                                                    
                                }
                            }
                        }
                    }
                },
                "management_server": {
                    "type":"object",                                    
                    "properties":{
                        "instance": {
                            "type":"object",                                                    
                            "properties":{
                                "externally_provisioned": {
                                    "enum": [ True, False ],
                                },
                                "flavor": {
                                    "type":"number",
                                },
                                "image": {
                                    "type": ["number", "string"],
                                },
                                "name": {
                                    "type":"string",                                                                    
                                }
                            }
                        },
                        "management_keypair": {
                            "type":"object",                                                    
                            "properties":{
                                "auto_generated": {
                                    "type":"object",                                                                    
                                    "properties":{
                                        "private_key_target_path": {
                                            "type":"string",                                                                                    
                                        }
                                    }
                                },
                                "externally_provisioned": {
                                    "enum": [ True, False ],
                                },
                                "name": {
                                    "type":"string",                                                                    
                                }
                            }
                        },
                        "user_on_management": {
                            "type":"string",                                                    
                        },
                        "userhome_on_management": {
                            "type":"string",                                                    
                        }
                    }
                },
                "region": {
                    "type":"string",                                    
                }
            }
        },
        "keystone": {
            "type":"object",                    
            "properties":{
                "auth_url": {
                    "type":"string",                                    
                },
                "password": {
                    "type":"string",                                    
                },
                "tenant_name": {
                    "type":"string",                                    
                },
                "username": {
                    "type":"string",                                    
                }
            }
        },
        "networking": {
            "type":"object",                    
            "properties":{
                "agents_security_group": {
                    "type":"object",                                    
                    "properties":{
                        "externally_provisioned": {
                            "enum": [ True, False ],
                        },
                        "name": {
                            "type":"string",                                                    
                        }
                    }
                },
                "ext_network": {
                    "type":"object",                                    
                    "properties":{
                        "externally_provisioned": {
                            "enum": [ True, False ],
                        },
                        "name": {
                            "type":"string",                                                    
                        }
                    }
                },
                "int_network": {
                    "type":"object",                                    
                    "properties":{
                        "externally_provisioned": {
                            "enum": [ True, False ],
                        },
                        "name": {
                            "type":"string",                                                    
                        }
                    }
                },
                "management_security_group": {
                    "type":"object",                                    
                    "properties":{
                        "cidr": {
                            "type":"string",
                        },
                        "externally_provisioned": {
                            "enum": [ True, False ],
                        },
                        "name": {
                            "type":"string",                                                    
                        }
                    }
                },
                "neutron_supported_region": {
                    "enum": [ True, False ],
                },
                "neutron_url": {
                    "type":"string",                                    
                },
                "router": {
                    "type":"object",                                    
                    "properties":{
                        "externally_provisioned": {
                            "enum": [ True, False ],
                        },
                        "name": {
                            "type":"string",                                                    
                        }
                    }
                },
                "subnet": {
                    "type":"object",                                    
                    "properties":{
                        "cidr": {
                            "type":"string",
                        },
                        "externally_provisioned": {
                            "enum": [ True, False ],
                        },
                        "ip_version": {
                            "enum": [ 4, 6 ],
                        },
                        "name": {
                            "type":"string",                                                    
                        },
                        "dns_nameservers": {
                            "type": "array",
                            "items": {
                                "type": "string"
                            }
                        }
                    }
                }
            }
        }
    }
}<|MERGE_RESOLUTION|>--- conflicted
+++ resolved
@@ -24,42 +24,36 @@
     ],
     "properties":{
         "cloudify": {
-            "type":"object",        
+            "type":"object",
             "required":[
                 'cloudify_branch',
                 'cloudify_components_package_path',
                 'cloudify_components_package_url',
-<<<<<<< HEAD
-                'cloudify_package_path',
-                'cloudify_package_url',
-                'cloudify_packages_path'
-=======
                 'cloudify_core_package_url',
->>>>>>> ef04d3f1
             ],
             "properties":{
                 "cloudify_branch": {
-                    "type":"string",                
+                    "type":"string",
                 },
                 "cloudify_components_package_path": {
-                    "type":"string",                
+                    "type":"string",
                 },
                 "cloudify_components_package_url": {
-                    "type":"string",                
+                    "type":"string",
                 },
                 "cloudify_package_path": {
-                    "type":"string",                
+                    "type":"string",
                 },
                 "cloudify_core_package_url": {
-                    "type":"string",                
+                    "type":"string",
                 },
                 "cloudify_packages_path": {
-                    "type":"string",                
+                    "type":"string",
                 }
             }
         },
         "compute": {
-            "type":"object",        
+            "type":"object",
             "required":[
                 'management_server',
                 'agent_servers',
@@ -67,16 +61,16 @@
             ],
             "properties":{
                 "agent_servers": {
-                    "type":"object",                                    
+                    "type":"object",
                     "properties":{
                         "agents_keypair": {
-                            "type":"object",                                                    
+                            "type":"object",
                             "properties":{
                                 "auto_generated": {
-                                    "type":"object",                                                                    
+                                    "type":"object",
                                     "properties":{
                                         "private_key_target_path": {
-                                            "type":"string",                                                                                    
+                                            "type":"string",
                                         }
                                     }
                                 },
@@ -84,17 +78,17 @@
                                     "enum": [ True, False ],
                                 },
                                 "name": {
-                                    "type":"string",                                                                    
+                                    "type":"string",
                                 }
                             }
                         }
                     }
                 },
                 "management_server": {
-                    "type":"object",                                    
+                    "type":"object",
                     "properties":{
                         "instance": {
-                            "type":"object",                                                    
+                            "type":"object",
                             "properties":{
                                 "externally_provisioned": {
                                     "enum": [ True, False ],
@@ -106,18 +100,18 @@
                                     "type": ["number", "string"],
                                 },
                                 "name": {
-                                    "type":"string",                                                                    
+                                    "type":"string",
                                 }
                             }
                         },
                         "management_keypair": {
-                            "type":"object",                                                    
+                            "type":"object",
                             "properties":{
                                 "auto_generated": {
-                                    "type":"object",                                                                    
+                                    "type":"object",
                                     "properties":{
                                         "private_key_target_path": {
-                                            "type":"string",                                                                                    
+                                            "type":"string",
                                         }
                                     }
                                 },
@@ -125,78 +119,78 @@
                                     "enum": [ True, False ],
                                 },
                                 "name": {
-                                    "type":"string",                                                                    
+                                    "type":"string",
                                 }
                             }
                         },
                         "user_on_management": {
-                            "type":"string",                                                    
+                            "type":"string",
                         },
                         "userhome_on_management": {
-                            "type":"string",                                                    
+                            "type":"string",
                         }
                     }
                 },
                 "region": {
-                    "type":"string",                                    
+                    "type":"string",
                 }
             }
         },
         "keystone": {
-            "type":"object",                    
+            "type":"object",
             "properties":{
                 "auth_url": {
-                    "type":"string",                                    
+                    "type":"string",
                 },
                 "password": {
-                    "type":"string",                                    
+                    "type":"string",
                 },
                 "tenant_name": {
-                    "type":"string",                                    
+                    "type":"string",
                 },
                 "username": {
-                    "type":"string",                                    
+                    "type":"string",
                 }
             }
         },
         "networking": {
-            "type":"object",                    
+            "type":"object",
             "properties":{
                 "agents_security_group": {
-                    "type":"object",                                    
-                    "properties":{
-                        "externally_provisioned": {
-                            "enum": [ True, False ],
-                        },
-                        "name": {
-                            "type":"string",                                                    
+                    "type":"object",
+                    "properties":{
+                        "externally_provisioned": {
+                            "enum": [ True, False ],
+                        },
+                        "name": {
+                            "type":"string",
                         }
                     }
                 },
                 "ext_network": {
-                    "type":"object",                                    
-                    "properties":{
-                        "externally_provisioned": {
-                            "enum": [ True, False ],
-                        },
-                        "name": {
-                            "type":"string",                                                    
+                    "type":"object",
+                    "properties":{
+                        "externally_provisioned": {
+                            "enum": [ True, False ],
+                        },
+                        "name": {
+                            "type":"string",
                         }
                     }
                 },
                 "int_network": {
-                    "type":"object",                                    
-                    "properties":{
-                        "externally_provisioned": {
-                            "enum": [ True, False ],
-                        },
-                        "name": {
-                            "type":"string",                                                    
+                    "type":"object",
+                    "properties":{
+                        "externally_provisioned": {
+                            "enum": [ True, False ],
+                        },
+                        "name": {
+                            "type":"string",
                         }
                     }
                 },
                 "management_security_group": {
-                    "type":"object",                                    
+                    "type":"object",
                     "properties":{
                         "cidr": {
                             "type":"string",
@@ -205,7 +199,7 @@
                             "enum": [ True, False ],
                         },
                         "name": {
-                            "type":"string",                                                    
+                            "type":"string",
                         }
                     }
                 },
@@ -213,21 +207,21 @@
                     "enum": [ True, False ],
                 },
                 "neutron_url": {
-                    "type":"string",                                    
+                    "type":"string",
                 },
                 "router": {
-                    "type":"object",                                    
-                    "properties":{
-                        "externally_provisioned": {
-                            "enum": [ True, False ],
-                        },
-                        "name": {
-                            "type":"string",                                                    
+                    "type":"object",
+                    "properties":{
+                        "externally_provisioned": {
+                            "enum": [ True, False ],
+                        },
+                        "name": {
+                            "type":"string",
                         }
                     }
                 },
                 "subnet": {
-                    "type":"object",                                    
+                    "type":"object",
                     "properties":{
                         "cidr": {
                             "type":"string",
@@ -239,7 +233,7 @@
                             "enum": [ 4, 6 ],
                         },
                         "name": {
-                            "type":"string",                                                    
+                            "type":"string",
                         },
                         "dns_nameservers": {
                             "type": "array",
