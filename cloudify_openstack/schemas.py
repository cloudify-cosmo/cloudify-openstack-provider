--- conflicted
+++ resolved
@@ -26,73 +26,57 @@
         "cloudify": {
             "type": "object",
             "required": [
-<<<<<<< HEAD
                 'server',
-            ],
-            "properties": {
-                "server": {
-                    "type": "object",
-                    "properties": {
-                        "packages": {
-                            "type": "object",
-                            "required": [
-                                'components_package_url',
-                                'core_package_url',
-                            ],
-                            "properties": {
-                                "components_package_url": {
-                                    "type": "string",
-                                },
-                                "core_package_url": {
-                                    "type": "string",
-                                }
-                            }
-                        }
-                    }
-=======
-                'cloudify_components_package_url',
-                'cloudify_core_package_url',
-                'cloudify_ui_package_url',
-                'cloudify_ubuntu_agent_url',
-                'cloudify_agent',
+                'agents',
                 'workflows',
                 'bootstrap'
             ],
             "properties": {
                 "resources_prefix": {
                     "type": "string"
-                },
-                "cloudify_components_package_url": {
-                    "type": "string",
-                },
-                "cloudify_core_package_url": {
-                    "type": "string",
-                },
-                "cloudify_ui_package_url": {
-                    "type": "string",
-                },
-                "cloudify_ubuntu_agent_url": {
-                    "type": "string",
-                },
-                "cloudify_agent": {
-                    "type": "object",
-                    "required": ["min_workers", "max_workers",
-                                 "remote_execution_port"],
-                    "properties": {
-                        "min_workers": {
-                            "type": "number"
-                        },
-                        "max_workers": {
-                            "type": "number"
-                        },
-                        "remote_execution_port": {
-                            "type": "number"
-                        },
-                        "user": {
-                            "type": "string"
-                        }
-                    },
-                    "additionalProperties": False
+                "server": {
+                    "type": "object",
+                    "properties": {
+                        "packages": {
+                            "type": "object",
+                            "required": [
+                                'components_package_url',
+                                'core_package_url',
+                            ],
+                            "properties": {
+                                "components_package_url": {
+                                    "type": "string",
+                                },
+                                "core_package_url": {
+                                    "type": "string",
+                                }
+                            }
+                        }
+                    }
+                "agents": {
+                    "type": "object",
+                    "properties": {
+                        "config": {
+                            "type": "object",
+                            "required": ["min_workers", "max_workers",
+                                         "remote_execution_port"],
+                            "properties": {
+                                "min_workers": {
+                                    "type": "number"
+                                },
+                                "max_workers": {
+                                    "type": "number"
+                                },
+                                "remote_execution_port": {
+                                    "type": "number"
+                                },
+                                "user": {
+                                    "type": "string"
+                                }
+                            },
+                            "additionalProperties": False
+                        },
+                    }
                 },
                 "workflows": {
                     "type": "object",
@@ -136,7 +120,6 @@
                         }
                     },
                     "additionalProperties": False
->>>>>>> 16170e51
                 }
             },
             "additionalProperties": False
