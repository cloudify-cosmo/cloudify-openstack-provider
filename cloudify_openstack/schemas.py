# flake8: NOQA
########
# Copyright (c) 2013 GigaSpaces Technologies Ltd. All rights reserved
#
# Licensed under the Apache License, Version 2.0 (the "License");
# you may not use this file except in compliance with the License.
# You may obtain a copy of the License at
#
#        http://www.apache.org/licenses/LICENSE-2.0
#
# Unless required by applicable law or agreed to in writing, software
# distributed under the License is distributed on an "AS IS" BASIS,
#    * WITHOUT WARRANTIES OR CONDITIONS OF ANY KIND, either express or implied.
#    * See the License for the specific language governing permissions and
#    * limitations under the License.

<<<<<<< HEAD
PROVIDER_CONFIG_SCHEMA = {
=======
PROVIDER_SCHEMA = {
>>>>>>> bcee1eb2
    "type":"object",
    "required":[
        'keystone',
        'networking',
        'compute',
        'cloudify'
    ],
    "properties":{
        "cloudify": {
            "type":"object",
            "required":[
                'cloudify_components_package_url',
                'cloudify_core_package_url',
            ],
            "properties":{
                "cloudify_branch": {
                    "type":"string",
                },
                "cloudify_components_package_path": {
                    "type":"string",
                },
                "cloudify_components_package_url": {
                    "type":"string",
                },
                "cloudify_package_path": {
                    "type":"string",
                },
                "cloudify_core_package_url": {
                    "type":"string",
                },
                "cloudify_packages_path": {
                    "type":"string",
                }
            }
        },
        "compute": {
            "type":"object",
            "required":[
                'management_server',
                'agent_servers',
                'region'
            ],
            "properties":{
                "agent_servers": {
                    "type":"object",
                    "properties":{
                        "agents_keypair": {
                            "type":"object",
                            "properties":{
                                "auto_generated": {
                                    "type":"object",
                                    "properties":{
                                        "private_key_target_path": {
                                            "type":"string",
                                        }
                                    }
                                },
                                "externally_provisioned": {
                                    "enum": [ True, False ],
                                },
                                "name": {
                                    "type":"string",
                                }
                            }
                        }
                    }
                },
                "management_server": {
                    "type":"object",
                    "properties":{
                        "instance": {
                            "type":"object",
                            "properties":{
                                "externally_provisioned": {
                                    "enum": [ True, False ],
                                },
                                "flavor": {
                                    "type":"number",
                                },
                                "image": {
                                    "type": ["number", "string"],
                                },
                                "name": {
                                    "type":"string",
                                }
                            }
                        },
                        "management_keypair": {
                            "type":"object",
                            "properties":{
                                "auto_generated": {
                                    "type":"object",
                                    "properties":{
                                        "private_key_target_path": {
                                            "type":"string",
                                        }
                                    }
                                },
                                "externally_provisioned": {
                                    "enum": [ True, False ],
                                },
                                "name": {
                                    "type":"string",
                                }
                            }
                        },
                        "user_on_management": {
                            "type":"string",
                        },
                        "userhome_on_management": {
                            "type":"string",
                        }
                    }
                },
                "region": {
                    "type":"string",
                }
            }
        },
        "keystone": {
            "type":"object",
            "properties":{
                "auth_url": {
                    "type":"string",
                },
                "password": {
                    "type":"string",
                },
                "tenant_name": {
                    "type":"string",
                },
                "username": {
                    "type":"string",
                }
            }
        },
        "networking": {
            "type":"object",
            "properties":{
                "agents_security_group": {
                    "type":"object",
                    "properties":{
                        "externally_provisioned": {
                            "enum": [ True, False ],
                        },
                        "name": {
                            "type":"string",
                        }
                    }
                },
                "ext_network": {
                    "type":"object",
                    "properties":{
                        "externally_provisioned": {
                            "enum": [ True, False ],
                        },
                        "name": {
                            "type":"string",
                        }
                    }
                },
                "int_network": {
                    "type":"object",
                    "properties":{
                        "externally_provisioned": {
                            "enum": [ True, False ],
                        },
                        "name": {
                            "type":"string",
                        }
                    }
                },
                "management_security_group": {
                    "type":"object",
                    "properties":{
                        "cidr": {
                            "type":"string",
                        },
                        "externally_provisioned": {
                            "enum": [ True, False ],
                        },
                        "name": {
                            "type":"string",
                        }
                    }
                },
                "neutron_supported_region": {
                    "enum": [ True, False ],
                },
                "neutron_url": {
                    "type":"string",
                },
                "router": {
                    "type":"object",
                    "properties":{
                        "externally_provisioned": {
                            "enum": [ True, False ],
                        },
                        "name": {
                            "type":"string",
                        }
                    }
                },
                "subnet": {
                    "type":"object",
                    "properties":{
                        "cidr": {
                            "type":"string",
                        },
                        "externally_provisioned": {
                            "enum": [ True, False ],
                        },
                        "ip_version": {
                            "enum": [ 4, 6 ],
                        },
                        "name": {
                            "type":"string",
                        },
                        "dns_nameservers": {
                            "type": "array",
                            "items": {
                                "type": "string"
                            }
                        }
                    }
                }
            }
        }
    }
}<|MERGE_RESOLUTION|>--- conflicted
+++ resolved
@@ -14,11 +14,7 @@
 #    * See the License for the specific language governing permissions and
 #    * limitations under the License.
 
-<<<<<<< HEAD
 PROVIDER_CONFIG_SCHEMA = {
-=======
-PROVIDER_SCHEMA = {
->>>>>>> bcee1eb2
     "type":"object",
     "required":[
         'keystone',
