--- conflicted
+++ resolved
@@ -1,8 +1,3 @@
-<<<<<<< HEAD
-# prefix_for_all_resources: your_name_here
-# prefix_all_resources_random: True
-
-=======
 # Configuration file for the Cloudify Openstack Provider.
 # The settings in this file will be used for configure the Cloudify bootstrap process.
 # Please note:
@@ -15,7 +10,6 @@
 # OS_USERNAME, OS_PASSWORD, OS_TENANT_NAME, OS_AUTH_URL
 # These settings are available in the horizon dashboard (Look for API credentials)
 # If using environment variables, you can delete the appropriate entry here, or leave the value empty.
->>>>>>> 948f1e98
 keystone:
     username: Enter-Openstack-Username-Here
     password: Enter-Openstack-Password-Here
@@ -104,6 +98,7 @@
 # Cloudify Installation Configuration
 ##################################
 #cloudify:
+#    prefix_for_all_resources: your_name_here
 #    cloudify_components_package_url: http://gigaspaces-repository-eu.s3.amazonaws.com/org/cloudify3/nightly/cloudify-components_amd64.deb
 #    cloudify_core_package_url: http://gigaspaces-repository-eu.s3.amazonaws.com/org/cloudify3/nightly/cloudify-core_amd64.deb
 #    cloudify_ui_package_url: http://gigaspaces-repository-eu.s3.amazonaws.com/org/cloudify3/nightly/cloudify-ui_amd64.deb
