--- conflicted
+++ resolved
@@ -22,18 +22,10 @@
 import inspect
 import itertools
 import time
-<<<<<<< HEAD
-# import yaml
-=======
-import yaml
-import json
-import socket
-import paramiko
 import urllib
 from stat import ST_MODE
 from pwd import getpwnam, getpwuid
-import tempfile
->>>>>>> ef04d3f1
+import json
 import sys
 from getpass import getuser
 from os.path import expanduser
@@ -55,192 +47,18 @@
 CREATE_IF_MISSING = 'create_if_missing'
 VALID_KEY_PERMS = ['600']
 
-<<<<<<< HEAD
-EP_FLAG = 'use_existing'
-
-=======
->>>>>>> ef04d3f1
 EXTERNAL_MGMT_PORTS = (22, 8100, 80)  # SSH, REST service (TEMP), REST and UI
 INTERNAL_MGMT_PORTS = (5555, 5672, 53229)  # Riemann, RabbitMQ, FileServer
 
 INTERNAL_AGENT_PORTS = (22,)
 
-<<<<<<< HEAD
-CONFIG_FILE_NAME = 'cloudify-config.yaml'
-DEFAULTS_CONFIG_FILE_NAME = 'cloudify-config.defaults.yaml'
-
-=======
-SSH_CONNECT_RETRIES = 12
-SSH_CONNECT_SLEEP = 5
-SSH_CONNECT_PORT = 22
-
-SHELL_PIPE_TO_LOGGER = ' |& logger -i -t cosmo-bootstrap -p local0.info'
-
-FABRIC_RETRIES = 3
-FABRIC_SLEEPTIME = 3
-
-CONFIG_FILE_NAME = 'cloudify-config.yaml'
-DEFAULTS_CONFIG_FILE_NAME = 'cloudify-config.defaults.yaml'
-
-CLOUDIFY_PACKAGES_PATH = '/cloudify'
-CLOUDIFY_COMPONENTS_PACKAGE_PATH = '/cloudify-components'
-CLOUDIFY_CORE_PACKAGE_PATH = '/cloudify-core'
-CLOUDIFY_UI_PACKAGE_PATH = '/cloudify-ui'
-CLOUDIFY_AGENT_PACKAGE_PATH = '/cloudify-agents'
-
->>>>>>> ef04d3f1
 verbose_output = False
 validation_errors = {}
 
 
 # initialize logger
-<<<<<<< HEAD
 lgr, flgr = init_logger()
 
-=======
-if os.path.isfile(config.LOG_DIR):
-    sys.exit('file {0} exists - cloudify log directory cannot be created '
-             'there. please remove the file and try again.'
-             .format(config.LOG_DIR))
-try:
-    logfile = config.LOGGER['handlers']['file']['filename']
-    d = os.path.dirname(logfile)
-    if not os.path.exists(d):
-        os.makedirs(d)
-    logging.config.dictConfig(config.LOGGER)
-    lgr = logging.getLogger('main')
-    lgr.setLevel(logging.INFO)
-    flgr = logging.getLogger('file')
-    flgr.setLevel(logging.DEBUG)
-except ValueError:
-    sys.exit('could not initialize logger.'
-             ' verify your logger config'
-             ' and permissions to write to {0}'
-             .format(logfile))
-
-# http://stackoverflow.com/questions/8144545/turning-off-logging-in-paramiko
-logging.getLogger("paramiko").setLevel(logging.WARNING)
-logging.getLogger("requests.packages.urllib3.connectionpool").setLevel(
-    logging.ERROR)
-
-
-def init(target_directory, reset_config, is_verbose_output=False):
-    _set_global_verbosity_level(is_verbose_output)
-
-    if not reset_config and os.path.exists(
-            os.path.join(target_directory, CONFIG_FILE_NAME)):
-        return False
-
-    provider_dir = os.path.dirname(os.path.realpath(__file__))
-    files_path = os.path.join(provider_dir, CONFIG_FILE_NAME)
-
-    lgr.debug('copying provider files from {0} to {1}'
-              .format(files_path, target_directory))
-    shutil.copy(files_path, target_directory)
-    return True
-
-
-def bootstrap(config_path=None, is_verbose_output=False,
-              bootstrap_using_script=True, keep_up=False,
-              skip_validations=False, dev_mode=False):
-    driver = _get_driver(config_path, skip_validations=skip_validations,
-                         is_verbose_output=is_verbose_output)
-    mgmt_ip, provider_context = \
-        driver.bootstrap(bootstrap_using_script, keep_up, dev_mode)
-    return mgmt_ip, provider_context
-
-
-def teardown(provider_context, ignore_validation=False, config_path=None,
-             is_verbose_output=False):
-    driver = _get_driver(config_path, provider_context,
-                         skip_validations=True,
-                         is_verbose_output=is_verbose_output)
-    driver.delete_topology(ignore_validation)
-
-
-def _get_driver(config_path, provider_context=None,
-                skip_validations=False, is_verbose_output=False):
-    _set_global_verbosity_level(is_verbose_output)
-    provider_config = _read_config(config_path)
-    provider_context = provider_context if provider_context else {}
-    if not skip_validations and \
-            _validate_config(provider_config):
-        raise RuntimeError('process terminated due to '
-                           'validation failures')
-
-    connector = OpenStackConnector(provider_config)
-    network_controller = OpenStackNetworkController(connector)
-    subnet_controller = OpenStackSubnetController(connector)
-    router_controller = OpenStackRouterController(connector)
-    floating_ip_controller = OpenStackFloatingIpController(connector)
-    keypair_controller = OpenStackKeypairController(connector)
-    server_controller = OpenStackServerController(connector)
-    if provider_config['networking']['neutron_supported_region']:
-        sg_controller = OpenStackNeutronSecurityGroupController(connector)
-    else:
-        sg_controller = OpenStackNovaSecurityGroupController(connector)
-    driver = CosmoOnOpenStackDriver(
-        provider_config, provider_context, network_controller,
-        subnet_controller, router_controller, sg_controller,
-        floating_ip_controller, keypair_controller, server_controller)
-    return driver
-
-
-def _set_global_verbosity_level(is_verbose_output=False):
-    # we need both lgr.setLevel and the verbose_output parameter
-    # since not all output is generated at the logger level.
-    # verbose_output can help us control that.
-    global verbose_output
-    verbose_output = is_verbose_output
-    if verbose_output:
-        lgr.setLevel(logging.DEBUG)
-
-
-def _read_config(config_file_path):
-
-    if not config_file_path:
-        config_file_path = CONFIG_FILE_NAME
-    defaults_config_file_path = os.path.join(
-        os.path.dirname(os.path.realpath(__file__)),
-        DEFAULTS_CONFIG_FILE_NAME)
-
-    if not os.path.exists(config_file_path) or not os.path.exists(
-            defaults_config_file_path):
-        if not os.path.exists(defaults_config_file_path):
-            raise ValueError('Missing the defaults configuration file; '
-                             'expected to find it at {0}'.format(
-                                 defaults_config_file_path))
-        raise ValueError('Missing the configuration file; expected to find '
-                         'it at {0}'.format(config_file_path))
-
-    lgr.debug('reading provider config files')
-    with open(config_file_path, 'r') as config_file, \
-            open(defaults_config_file_path, 'r') as defaults_config_file:
-
-        lgr.debug('safe loading user config')
-        user_config = yaml.safe_load(config_file.read())
-
-        lgr.debug('safe loading default config')
-        defaults_config = yaml.safe_load(defaults_config_file.read())
-
-    lgr.debug('merging configs')
-    merged_config = _deep_merge_dictionaries(user_config, defaults_config) \
-        if user_config else defaults_config
-    return merged_config
-
-
-def _deep_merge_dictionaries(overriding_dict, overridden_dict):
-    merged_dict = deepcopy(overridden_dict)
-    for k, v in overriding_dict.iteritems():
-        if k in merged_dict and isinstance(v, dict):
-            if isinstance(merged_dict[k], dict):
-                merged_dict[k] = _deep_merge_dictionaries(v, merged_dict[k])
-            else:
-                raise RuntimeError('type conflict at key {0}'.format(k))
-        else:
-            merged_dict[k] = deepcopy(v)
-    return merged_dict
->>>>>>> ef04d3f1
 
 class ProviderManager(BaseProviderClass):
 
@@ -251,7 +69,8 @@
     def provision(self):
         set_global_verbosity_level(self.is_verbose_output)
         lgr.info('validating provider resources and configuration')
-        if self.validate():
+        # if the validation_errors dict returns empty
+        if not self.validate():
             lgr.info('provider validations completed successfully')
         else:
             lgr.error('provider validations failed!')
@@ -264,24 +83,139 @@
 
     def validate(self, schema=PROVIDER_SCHEMA):
         set_global_verbosity_level(self.is_verbose_output)
-        global validated
-        validated = True
-        verifier = OpenStackConfigFileValidator()
-
-        self.validate_config_schema(PROVIDER_SCHEMA)
-        verifier.validate_cidr('networking.subnet.cidr',
-                               self.provider_config['networking']
-                               ['subnet']['cidr'])
-        verifier.validate_cidr('networking.management_security_group.cidr',
-                               self.provider_config['networking']
-                               ['management_security_group']['cidr'])
-
-        if validated:
-            return True
+        """
+        all validation method names should be self explanatory.
+        """
+
+        # global validation_errors
+        # assume validation succeeded
+
+        # get openstack clients
+        connector = OpenStackConnector(self.provider_config)
+        # get verifier object
+        verifier = OpenStackValidator(connector.get_nova_client(),
+                                      connector.get_neutron_client(),
+                                      connector.get_keystone_client())
+
+        # get config
+        # keystone_config = provider_config['keystone']
+        networking_config = self.provider_config['networking']
+        compute_config = self.provider_config['compute']
+        # cloudify_config = provider_config['cloudify']
+        mgmt_server_config = compute_config['management_server']
+        agent_server_config = compute_config['agent_servers']
+        # mgmt_instance_config = mgmt_server_config['instance']
+        mgmt_keypair_config = mgmt_server_config['management_keypair']
+        agent_keypair_config = agent_server_config['agents_keypair']
+
+        # validates
+        lgr.info('validating provider configuration and resources...')
+
+        lgr.info('validating provider configuration...')
+        verifier.validate_cidr_syntax(
+            'networking.subnet.cidr',
+            networking_config['subnet']['cidr'])
+        verifier.validate_cidr_syntax(
+            'networking.management_security_group.cidr',
+            networking_config['management_security_group']['cidr'])
+        self.validate_config_schema(schema)
+
+        lgr.info('validating networking resources...')
+        if 'neutron_url' in networking_config.keys():
+            verifier.validate_url_accessible(
+                'networking.network_url',
+                networking_config['neutron_url'])
+        if 'router' in networking_config.keys():
+            verifier.validate_neutron_resource(
+                'networking.router.name',
+                networking_config['router'],
+                resource_type='router',
+                method='list_routers')
+        verifier.validate_neutron_resource(
+            'networking.subnet.name',
+            networking_config['subnet'],
+            resource_type='subnet',
+            method='list_subnets')
+        verifier.validate_neutron_resource(
+            'networking.int_network.name',
+            networking_config['int_network'],
+            resource_type='network',
+            method='list_networks')
+        if 'agents_security_group' in networking_config.keys():
+            verifier.validate_neutron_resource(
+                'networking.agents_security_group.name',
+                networking_config['agents_security_group'],
+                resource_type='security_group',
+                method='list_security_groups')
+        verifier.validate_neutron_resource(
+            'networking.management_security_group.name',
+            networking_config['management_security_group'],
+            resource_type='security_group',
+            method='list_security_groups')
+        if 'floating_ip' in mgmt_server_config.keys():
+            verifier.validate_cidr_syntax(
+                'compute.management_server.floating_ip',
+                mgmt_server_config['floating_ip'])
+            verifier.validate_floating_ip(
+                'compute.management_server.floating_ip',
+                mgmt_server_config['floating_ip'])
         else:
-            return False
-
-<<<<<<< HEAD
+            verifier.validate_floating_ip(
+                'compute.management_server.floating_ip',
+                None)
+
+        lgr.info('validating compute resources...')
+        verifier.validate_image_exists(
+            'compute.management_server.instance.image',
+            mgmt_server_config['instance']['image'])
+        verifier.validate_flavor_exists(
+            'compute.management_server.instance.flavor',
+            mgmt_server_config['instance']['flavor'])
+        verifier.validate_key_perms(
+            'compute.management_server.management_keypair'
+            '.auto_generated.private_key_target_path',
+            mgmt_keypair_config['auto_generated']['private_key_target_path'])
+        verifier.validate_key_perms(
+            'compute.agent_servers.agents_keypair'
+            '.auto_generated.private_key_target_path',
+            agent_keypair_config['auto_generated']['private_key_target_path'])
+        verifier.validate_path_owner(
+            'compute.management_server.management_keypair'
+            '.auto_generated.private_key_target_path',
+            mgmt_keypair_config['auto_generated']['private_key_target_path'])
+        verifier.validate_path_owner(
+            'compute.agent_servers.agents_keypair'
+            '.auto_generated.private_key_target_path',
+            agent_keypair_config['auto_generated']['private_key_target_path'])
+
+        # TODO: check cloudify package url accessiblity from
+        # within the instance
+        # lgr.info('validating cloudify resources...')
+        # verifier.validate_url_accessible(
+        #     'cloudify.cloudify_components_package_url',
+        #     cloudify_config['cloudify_components_package_url'])
+        # verifier.validate_url_accessible(
+        #     'cloudify.cloudify_package_url',
+        #     cloudify_config['cloudify_package_url'])
+
+        # TODO:
+        # verifier.validate_security_rules()
+        # undeliverable due to keystone client bug
+        # verifier.validate_keystone_service_exists('nova')
+        # verifier.validate_keystone_service_exists('neutron')
+        # undeliverable due to nova client bug
+        # verifier.validate_instance_quota()
+
+        if not validation_errors:
+            lgr.info('provider configuration and resources validated '
+                     'successfully')
+        else:
+            lgr.error('provider configuration and resources validation '
+                      'failed!')
+        print json.dumps(validation_errors, sort_keys=True,
+                         indent=4, separators=(',', ': '))
+        return validation_errors
+
     def teardown(self, provider_context, ignore_validation=False):
         set_global_verbosity_level(self.is_verbose_output)
         driver = self._get_driver(provider_context)
@@ -307,140 +241,6 @@
             subnet_controller, router_controller, sg_controller,
             floating_ip_controller, keypair_controller, server_controller)
         return driver
-=======
-def _validate_config(provider_config, schema=OPENSTACK_SCHEMA,
-                     is_verbose_output=False):
-    """
-    all validation method names should be self explanatory.
-    """
-    _set_global_verbosity_level(is_verbose_output)
-
-    # global validation_errors
-    # assume validation succeeded
-
-    # get openstack clients
-    connector = OpenStackConnector(provider_config)
-    # get verifier object
-    verifier = OpenStackValidator(connector.get_nova_client(),
-                                  connector.get_neutron_client(),
-                                  connector.get_keystone_client())
-
-    # get config
-    # keystone_config = provider_config['keystone']
-    networking_config = provider_config['networking']
-    compute_config = provider_config['compute']
-    # cloudify_config = provider_config['cloudify']
-    mgmt_server_config = compute_config['management_server']
-    agent_server_config = compute_config['agent_servers']
-    # mgmt_instance_config = mgmt_server_config['instance']
-    mgmt_keypair_config = mgmt_server_config['management_keypair']
-    agent_keypair_config = agent_server_config['agents_keypair']
-
-    # validates
-    lgr.info('validating provider configuration and resources...')
-
-    lgr.info('validating provider configuration...')
-    verifier.validate_cidr_syntax(
-        'networking.subnet.cidr',
-        networking_config['subnet']['cidr'])
-    verifier.validate_cidr_syntax(
-        'networking.management_security_group.cidr',
-        networking_config['management_security_group']['cidr'])
-    verifier.validate_schema(provider_config, schema)
-
-    lgr.info('validating networking resources...')
-    if 'neutron_url' in networking_config.keys():
-        verifier.validate_url_accessible(
-            'networking.network_url',
-            networking_config['neutron_url'])
-    if 'router' in networking_config.keys():
-        verifier.validate_neutron_resource(
-            'networking.router.name',
-            networking_config['router'],
-            resource_type='router',
-            method='list_routers')
-    verifier.validate_neutron_resource(
-        'networking.subnet.name',
-        networking_config['subnet'],
-        resource_type='subnet',
-        method='list_subnets')
-    verifier.validate_neutron_resource(
-        'networking.int_network.name',
-        networking_config['int_network'],
-        resource_type='network',
-        method='list_networks')
-    if 'agents_security_group' in networking_config.keys():
-        verifier.validate_neutron_resource(
-            'networking.agents_security_group.name',
-            networking_config['agents_security_group'],
-            resource_type='security_group',
-            method='list_security_groups')
-    verifier.validate_neutron_resource(
-        'networking.management_security_group.name',
-        networking_config['management_security_group'],
-        resource_type='security_group',
-        method='list_security_groups')
-    if 'floating_ip' in mgmt_server_config.keys():
-        verifier.validate_cidr_syntax(
-            'compute.management_server.floating_ip',
-            mgmt_server_config['floating_ip'])
-        verifier.validate_floating_ip(
-            'compute.management_server.floating_ip',
-            mgmt_server_config['floating_ip'])
-    else:
-        verifier.validate_floating_ip(
-            'compute.management_server.floating_ip',
-            None)
-
-    lgr.info('validating compute resources...')
-    verifier.validate_image_exists(
-        'compute.management_server.instance.image',
-        mgmt_server_config['instance']['image'])
-    verifier.validate_flavor_exists(
-        'compute.management_server.instance.flavor',
-        mgmt_server_config['instance']['flavor'])
-    verifier.validate_key_perms(
-        'compute.management_server.management_keypair'
-        '.auto_generated.private_key_target_path',
-        mgmt_keypair_config['auto_generated']['private_key_target_path'])
-    verifier.validate_key_perms(
-        'compute.agent_servers.agents_keypair'
-        '.auto_generated.private_key_target_path',
-        agent_keypair_config['auto_generated']['private_key_target_path'])
-    verifier.validate_path_owner(
-        'compute.management_server.management_keypair'
-        '.auto_generated.private_key_target_path',
-        mgmt_keypair_config['auto_generated']['private_key_target_path'])
-    verifier.validate_path_owner(
-        'compute.agent_servers.agents_keypair'
-        '.auto_generated.private_key_target_path',
-        agent_keypair_config['auto_generated']['private_key_target_path'])
-
-    # TODO: check cloudify package url accessiblity from within the instance
-    # lgr.info('validating cloudify resources...')
-    # verifier.validate_url_accessible(
-    #     'cloudify.cloudify_components_package_url',
-    #     cloudify_config['cloudify_components_package_url'])
-    # verifier.validate_url_accessible(
-    #     'cloudify.cloudify_package_url',
-    #     cloudify_config['cloudify_package_url'])
-
-    # TODO:
-    # verifier.validate_security_rules()
-    # undeliverable due to keystone client bug
-    # verifier.validate_keystone_service_exists('nova')
-    # verifier.validate_keystone_service_exists('neutron')
-    # undeliverable due to nova client bug
-    # verifier.validate_instance_quota()
-
-    if not validation_errors:
-        lgr.info('provider configuration and resources validated successfully')
-    else:
-        lgr.error('provider configuration and resources validation failed!')
-    # print json.dumps(validation_errors, sort_keys=True,
-    #                  indent=4, separators=(',', ': '))
-    return validation_errors
->>>>>>> ef04d3f1
 
 
 def _format_resource_name(res_type, res_id, res_name=None):
@@ -448,8 +248,6 @@
         return "{0} - {1} - {2}".format(res_type, res_id, res_name)
     else:
         return "{0} - {1}".format(res_type, res_id)
-<<<<<<< HEAD
-=======
 
 
 class OpenStackValidator:
@@ -637,7 +435,6 @@
             return
         lgr.debug('VALIDATED:'
                   'url {0} is accessible'.format(package_url))
->>>>>>> ef04d3f1
 
     def validate_path_owner(self, field, path):
         lgr.debug('checking whether dir {0} is owned by the current user'
@@ -661,32 +458,6 @@
             return
         lgr.debug('VALIDATED:'
                   '{0} is owned by the current user'.format(path))
-
-<<<<<<< HEAD
-    def validate_cidr(self, field, cidr):
-        global validated
-        try:
-            IP(cidr)
-        except ValueError as e:
-            validated = False
-            lgr.error('config file validation error found at key:'
-                      ' {0}. {1}'.format(field, e.message))
-=======
-    def validate_schema(self, provider_config, schema):
-        lgr.debug('validating config file against provided schema...')
-        v = Draft4Validator(schema)
-        if v.iter_errors(provider_config):
-            for e in v.iter_errors(provider_config):
-                err = ('config file validation error originating at key: {0}, '
-                       '{0}, {1}'.format('.'.join(e.path), e.message))
-                validation_errors.setdefault('schema', []).append(err)
-            errors = ';\n'.join(err for e in v.iter_errors(provider_config))
-        try:
-            v.validate(provider_config)
-        except ValidationError:
-            lgr.error('VALIDATION ERROR:'
-                      '{0}'.format(errors))
->>>>>>> ef04d3f1
 
 
 class CosmoOnOpenStackDriver(object):
@@ -859,11 +630,7 @@
                 resources,
                 'management_server',
                 False,
-<<<<<<< HEAD
-                {k: v for k, v in insconf.iteritems() if k != EP_FLAG},
-=======
                 {k: v for k, v in insconf.iteritems() if k != CREATE_IF_MISSING},  # NOQA
->>>>>>> ef04d3f1
                 mgr_kpconf['name'],
                 msg_id if is_neutron_supported_region else msgconf['name']
             )
@@ -960,77 +727,6 @@
             return True
         return False
 
-<<<<<<< HEAD
-=======
-    def _check_and_handle_delete_conflicts(self, resources):
-        all_conflicts = {}
-
-        def check_for_conflicts(resource_name, controller, **kwargs):
-            resource_data = resources[resource_name]
-            conflicts = {}
-            if resource_data['created']:
-                conflicts = controller.check_for_delete_conflicts(
-                    resource_data['id'], **kwargs)
-            all_conflicts[resource_name] = set(conflicts)
-
-        def get_known_resource_id(resource_name):
-            return resources[resource_name]['id']
-
-        check_for_conflicts('floating_ip', self.floating_ip_controller)
-        check_for_conflicts('management_server', self.server_controller)
-        check_for_conflicts('agents_keypair', self.keypair_controller)
-        check_for_conflicts('management_keypair', self.keypair_controller)
-
-        known_server_id = get_known_resource_id('management_server')
-        check_for_conflicts('management_security_group', self.sg_controller,
-                            servers_for_deletion={known_server_id})
-        check_for_conflicts('agents_security_group', self.sg_controller,
-                            servers_for_deletion={known_server_id})
-
-        known_floating_ip_id = get_known_resource_id('floating_ip')
-        check_for_conflicts('router', self.router_controller,
-                            floating_ips_for_deletion={known_floating_ip_id})
-
-        # Skipping ext_network - currently not automatically created/deleted.
-
-        known_router_id = get_known_resource_id('router')
-        check_for_conflicts('subnet', self.subnet_controller,
-                            servers_for_deletion={known_server_id},
-                            routers_for_deletion={known_router_id})
-
-        known_subnet_id = get_known_resource_id('subnet')
-        check_for_conflicts('int_network', self.network_controller,
-                            subnets_for_deletion={known_subnet_id})
-
-        self._propagate_conflicts_on_known_resources(resources, all_conflicts)
-
-        def format_conflict_print(conflicted_resource_name,
-                                  conflicts):
-            return '\t{0}:\n'\
-                   '\t\t{1}'.format(
-                       _format_resource_name(
-                           resources[conflicted_resource_name]['name'] if
-                           'name' in resources[conflicted_resource_name] else
-                           resources[conflicted_resource_name]['ip'],
-                           resources[conflicted_resource_name]['type'],
-                           resources[conflicted_resource_name]['id']),
-                       '\t\t'.join(['{0}\n'.format(
-                           _format_resource_name(conflict_type,
-                                                 conflict_id)) for
-                                    conflict_type, conflict_id in conflicts]))
-
-        formatted_conflict_lines_str = ''.join(
-            [format_conflict_print(conflicted_resource_name, conflicts)
-             for conflicted_resource_name, conflicts in all_conflicts
-                .iteritems() if
-                len(all_conflicts[conflicted_resource_name]) > 0])
-        if len(formatted_conflict_lines_str) > 0:
-            lgr.info('Conflicts detected:\n'
-                     '{0}'.format(formatted_conflict_lines_str))
-            return True
-        return False
-
->>>>>>> ef04d3f1
     def _propagate_conflicts_on_known_resources(self, resources,
                                                 all_conflicts):
         # Propagate conflicts to make sure the conflicts output includes
@@ -1155,413 +851,6 @@
         self.server_controller.add_floating_ip(server_id, floating_ip)
         return floating_ip
 
-<<<<<<< HEAD
-=======
-    def _get_private_key_path_from_keypair_config(self, keypair_config):
-        path = keypair_config['provided']['private_key_filepath'] if \
-            'provided' in keypair_config else \
-            keypair_config['auto_generated']['private_key_target_path']
-        return expanduser(path)
-
-    def _run_with_retries(self, command, retries=FABRIC_RETRIES,
-                          sleeper=FABRIC_SLEEPTIME):
-
-        for execution in range(retries):
-            lgr.debug('running command: {0}'
-                      .format(command))
-            if not self.verbose_output:
-                with hide('running', 'stdout'):
-                    r = run(command)
-            else:
-                r = run(command)
-            if r.succeeded:
-                lgr.debug('successfully ran command: {0}'
-                          .format(command))
-                return True
-            else:
-                lgr.warning('retrying command: {0}'
-                            .format(command))
-                time.sleep(sleeper)
-        lgr.error('failed to run: {0}, {1}'
-                  .format(command, r.stderr))
-        return False
-
-    def _download_package(self, url, path):
-        return self._run_with_retries('sudo wget {0} -P {1}'
-                                      .format(path, url))
-
-    def _unpack(self, path):
-        return self._run_with_retries('sudo dpkg -i {0}/*.deb'.format(path))
-
-    def _run(self, command):
-        return self._run_with_retries(command)
-
-    def _bootstrap_manager(self,
-                           mgmt_ip,
-                           private_ip,
-                           bootstrap_using_script,
-                           dev_mode):
-        lgr.info('initializing manager on the machine at {0}'
-                 .format(mgmt_ip))
-        compute_config = self.config['compute']
-        cosmo_config = self.config['cloudify']
-        mgmt_server_config = compute_config['management_server']
-        mgr_kpconf = compute_config['management_server']['management_keypair']
-
-        lgr.debug('creating ssh channel to machine...')
-        try:
-            ssh = self._create_ssh_channel_with_mgmt(
-                mgmt_ip,
-                self._get_private_key_path_from_keypair_config(
-                    mgmt_server_config['management_keypair']),
-                mgmt_server_config['user_on_management'])
-        except:
-            lgr.info('ssh channel creation failed. '
-                     'your private and public keys might not be matching or '
-                     'your security group might not be configured to allow '
-                     'connections to port {0}.'.format(SSH_CONNECT_PORT))
-            return False
-
-        env.user = mgmt_server_config['user_on_management']
-        env.warn_only = True
-        env.abort_on_prompts = False
-        env.connection_attempts = 5
-        env.keepalive = 0
-        env.linewise = False
-        env.pool_size = 0
-        env.skip_bad_hosts = False
-        env.timeout = 10
-        env.forward_agent = True
-        env.status = False
-        env.key_filename = [mgr_kpconf['auto_generated']
-                            ['private_key_target_path']]
-
-        if not bootstrap_using_script:
-            try:
-                self._copy_files_to_manager(
-                    ssh,
-                    mgmt_server_config['userhome_on_management'],
-                    self.config['keystone'],
-                    self._get_private_key_path_from_keypair_config(
-                        compute_config['agent_servers']['agents_keypair']),
-                    self.config['networking'])
-            except:
-                lgr.error('failed to copy keystone files')
-                return False
-
-            with settings(host_string=mgmt_ip), hide('running',
-                                                     'stderr',
-                                                     'aborts',
-                                                     'warnings'):
-
-                lgr.info('downloading cloudify-components package...')
-                r = self._download_package(
-                    CLOUDIFY_PACKAGES_PATH,
-                    cosmo_config['cloudify_components_package_url'])
-                if not r:
-                    lgr.error('failed to download components package. '
-                              'please ensure package exists in its '
-                              'configured location in the config file')
-                    return False
-
-                lgr.info('downloading cloudify-core package...')
-                r = self._download_package(
-                    CLOUDIFY_PACKAGES_PATH,
-                    cosmo_config['cloudify_core_package_url'])
-                if not r:
-                    lgr.error('failed to download core package. '
-                              'please ensure package exists in its '
-                              'configured location in the config file')
-                    return False
-
-                lgr.info('downloading cloudify-ui...')
-                r = self._download_package(
-                    CLOUDIFY_UI_PACKAGE_PATH,
-                    cosmo_config['cloudify_ui_package_url'])
-                if not r:
-                    lgr.error('failed to download ui package. '
-                              'please ensure package exists in its '
-                              'configured location in the config file')
-                    return False
-
-                lgr.info('downloading cloudify-ubuntu-agent...')
-                r = self._download_package(
-                    CLOUDIFY_AGENT_PACKAGE_PATH,
-                    cosmo_config['cloudify_ubuntu_agent_url'])
-                if not r:
-                    lgr.error('failed to download ubuntu agent. '
-                              'please ensure package exists in its '
-                              'configured location in the config file')
-                    return False
-
-                lgr.info('unpacking cloudify-core packages...')
-                r = self._unpack(
-                    CLOUDIFY_PACKAGES_PATH)
-                if not r:
-                    lgr.error('failed to unpack cloudify-core package')
-                    return False
-
-                lgr.debug('verifying verbosity for installation process')
-                v = self.verbose_output
-                self.verbose_output = True
-
-                lgr.info('installing cloudify on {0}...'.format(mgmt_ip))
-                r = self._run('sudo {0}/cloudify-components-bootstrap.sh'
-                              .format(CLOUDIFY_COMPONENTS_PACKAGE_PATH))
-                if not r:
-                    lgr.error('failed to install cloudify-components')
-                    return False
-
-                celery_user = mgmt_server_config['user_on_management']
-                r = self._run('sudo {0}/cloudify-core-bootstrap.sh {1} {2}'
-                              .format(CLOUDIFY_CORE_PACKAGE_PATH,
-                                      celery_user, private_ip))
-                if not r:
-                    lgr.error('failed to install cloudify-core')
-                    return False
-
-                lgr.info('deploying cloudify-ui')
-                self.verbose_output = False
-                r = self._unpack(
-                    CLOUDIFY_UI_PACKAGE_PATH)
-                if not r:
-                    lgr.error('failed to install cloudify-ui')
-                    return False
-                lgr.info('done')
-
-                lgr.info('deploying cloudify agent')
-                self.verbose_output = False
-                r = self._unpack(
-                    CLOUDIFY_AGENT_PACKAGE_PATH)
-                if not r:
-                    lgr.error('failed to install cloudify-agent')
-                    return False
-                lgr.info('done')
-
-                self.verbose_output = True
-                if dev_mode:
-                    lgr.info('\n\n\n\n\nentering dev-mode. '
-                             'dev configuration will be applied...\n'
-                             'NOTE: an internet connection might be '
-                             'necessary...')
-
-                    dev_config = self.config['dev']
-                    # lgr.debug(json.dumps(dev_config, sort_keys=True,
-                    #           indent=4, separators=(',', ': ')))
-
-                    for key, value in dev_config.iteritems():
-                        virtualenv = value['virtualenv']
-                        lgr.debug('virtualenv is: ' + str(virtualenv))
-
-                        if 'preruns' in value:
-                            for command in value['preruns']:
-                                self._run(command)
-
-                        if 'downloads' in value:
-                            self._run('mkdir -p /tmp/{0}'.format(virtualenv))
-                            for download in value['downloads']:
-                                lgr.debug('downloading: ' + download)
-                                self._run('sudo wget {0} -O '
-                                          '/tmp/module.tar.gz'
-                                          .format(download))
-                                self._run('sudo tar -C /tmp/{0} -xvf {1}'
-                                          .format(virtualenv,
-                                                  '/tmp/module.tar.gz'))
-
-                        if 'installs' in value:
-                            for module in value['installs']:
-                                lgr.debug('installing: ' + module)
-                                if module.startswith('/'):
-                                    module = '/tmp' + virtualenv + module
-                                self._run('sudo {0}/bin/pip '
-                                          '--default-timeout'
-                                          '=45 install {1} --upgrade'
-                                          ' --process-dependency-links'
-                                          .format(virtualenv, module))
-                        if 'runs' in value:
-                            for command in value['runs']:
-                                self._run(command)
-
-                    lgr.info('managenet ip is {0}'.format(mgmt_ip))
-                lgr.debug('setting verbosity to previous state')
-                self.verbose_output = v
-                return True
-        else:
-            try:
-                self._copy_files_to_manager(
-                    ssh,
-                    mgmt_server_config['userhome_on_management'],
-                    self.config['keystone'],
-                    self._get_private_key_path_from_keypair_config(
-                        compute_config['agent_servers']['agents_keypair']),
-                    self.config['networking'])
-
-                lgr.debug('Installing required packages'
-                          ' on manager')
-                self._exec_command_on_manager(ssh, 'echo "127.0.0.1 '
-                                                   '$(cat /etc/hostname)" | '
-                                                   'sudo tee -a /etc/hosts')
-                # note we call 'apt-get update' twice. there seems to be
-                # an issue an certain openstack environments where the first
-                # call seems to be using a different set of servers to do the
-                # update. the second calls seems to be after a certain
-                # mysterious cache was invalidated.
-                self._exec_command_on_manager(ssh, 'sudo apt-get -y -q update'
-                                                   + SHELL_PIPE_TO_LOGGER)
-                self._exec_command_on_manager(ssh, 'sudo apt-get -y -q update'
-                                                   + SHELL_PIPE_TO_LOGGER)
-                self._exec_install_command_on_manager(ssh,
-                                                      'apt-get install -y -q '
-                                                      'python-dev git rsync '
-                                                      'openjdk-7-jdk maven '
-                                                      'python-pip'
-                                                      + SHELL_PIPE_TO_LOGGER)
-                self._exec_install_command_on_manager(ssh, 'pip install -q '
-                                                           'retrying requests '
-                                                           'timeout-decorator')
-
-                # use open sdk java 7
-                self._exec_command_on_manager(
-                    ssh,
-                    'sudo update-alternatives --set java '
-                    '/usr/lib/jvm/java-7-openjdk-amd64/jre/bin/java')
-
-                # configure and clone cosmo-manager from github
-                branch = cosmo_config['cloudify_branch']
-                workingdir = '{0}/cosmo-work'.format(
-                    mgmt_server_config['userhome_on_management'])
-                version = cosmo_config['cloudify_branch']
-                configdir = '{0}/cosmo-manager/vagrant'.format(workingdir)
-
-                lgr.debug('cloning cosmo on manager')
-                self._exec_command_on_manager(ssh, 'mkdir -p {0}'
-                                              .format(workingdir))
-                self._exec_command_on_manager(ssh,
-                                              'git clone https://github.com/'
-                                              'CloudifySource/cosmo-manager'
-                                              '.git {0}/cosmo-manager'
-                                              ' --depth 1'
-                                              .format(workingdir))
-                self._exec_command_on_manager(ssh, '( cd {0}/cosmo-manager ; '
-                                                   'git checkout {1} )'
-                                                   .format(workingdir, branch))
-
-                lgr.debug('running the manager bootstrap script '
-                          'remotely')
-                run_script_command = 'DEBIAN_FRONTEND=noninteractive ' \
-                                     'python2.7 {0}/cosmo-manager/vagrant/' \
-                                     'bootstrap_lxc_manager.py ' \
-                                     '--working_dir={0} --cosmo_version={1} ' \
-                                     '--config_dir={2} ' \
-                                     '--install_openstack_provisioner ' \
-                                     '--install_logstash ' \
-                                     '--management_ip={3}' \
-                                     .format(workingdir,
-                                             version,
-                                             configdir,
-                                             private_ip)
-                run_script_command += ' {0}'.format(SHELL_PIPE_TO_LOGGER)
-                self._exec_command_on_manager(ssh, run_script_command)
-
-                lgr.debug('rebuilding cosmo on manager')
-            except:
-                lgr.error('failed to install manager using the script')
-                return False
-            finally:
-                ssh.close()
-            return True
-
-    def _create_ssh_channel_with_mgmt(self, mgmt_ip, management_key_path,
-                                      user_on_management):
-        ssh = paramiko.SSHClient()
-        # TODO: support fingerprint in config json
-        ssh.set_missing_host_key_policy(paramiko.AutoAddPolicy())
-
-        # trying to ssh connect to management server. Using retries since it
-        # might take some time to find routes to host
-        for retry in range(0, SSH_CONNECT_RETRIES):
-            try:
-                ssh.connect(mgmt_ip, username=user_on_management,
-                            key_filename=management_key_path,
-                            look_for_keys=False, timeout=10)
-                lgr.debug('ssh connection successful')
-                return ssh
-            except socket.error as err:
-                lgr.debug(
-                    "SSH connection to {0} failed ({1}). Waiting {2} seconds "
-                    "before retrying".format(mgmt_ip, err, 5))
-                time.sleep(5)
-        lgr.error('Failed to ssh connect to management server ({0}'
-                  .format(err))
-
-    def _copy_files_to_manager(self, ssh, userhome_on_management,
-                               keystone_config, agents_key_path,
-                               networking):
-        lgr.info('uploading keystone and neutron files to manager')
-        scp = SCPClient(ssh.get_transport())
-
-        tempdir = tempfile.mkdtemp()
-        try:
-            scp.put(agents_key_path, userhome_on_management + '/.ssh',
-                    preserve_times=True)
-            keystone_file_path = self._make_keystone_file(tempdir,
-                                                          keystone_config)
-            scp.put(keystone_file_path, userhome_on_management,
-                    preserve_times=True)
-            if networking['neutron_supported_region']:
-                neutron_file_path = self._make_neutron_file(tempdir,
-                                                            networking)
-                scp.put(neutron_file_path, userhome_on_management,
-                        preserve_times=True)
-        finally:
-            shutil.rmtree(tempdir)
-
-    def _make_keystone_file(self, tempdir, keystone_config):
-        # put default region in keystone_config file
-        keystone_config['region'] = self.config['compute']['region']
-        keystone_file_path = os.path.join(tempdir, 'keystone_config.json')
-        with open(keystone_file_path, 'w') as f:
-            json.dump(keystone_config, f)
-        return keystone_file_path
-
-    def _make_neutron_file(self, tempdir, networking):
-        neutron_file_path = os.path.join(tempdir, 'neutron_config.json')
-        with open(neutron_file_path, 'w') as f:
-            json.dump({'url': networking['neutron_url']}, f)
-        return neutron_file_path
-
-    def _exec_install_command_on_manager(self, ssh, install_command):
-        command = 'DEBIAN_FRONTEND=noninteractive sudo -E {0}'.format(
-            install_command)
-        return self._exec_command_on_manager(ssh, command)
-
-    def _exec_command_on_manager(self, ssh, command):
-        lgr.info('EXEC START: {0}'.format(command))
-        chan = ssh.get_transport().open_session()
-        chan.exec_command(command)
-        stdin = chan.makefile('wb', -1)
-        stdout = chan.makefile('rb', -1)
-        stderr = chan.makefile_stderr('rb', -1)
-
-        try:
-            exit_code = chan.recv_exit_status()
-            if exit_code != 0:
-                errors = stderr.readlines()
-                raise RuntimeError('Error occurred when trying to run a '
-                                   'command on the management machine. '
-                                   'command was: {0} ; Error(s): {1}'
-                                   .format(command, errors))
-
-            response_lines = stdout.readlines()
-            lgr.info('EXEC END: {0}'.format(command))
-            return response_lines
-        finally:
-            stdin.close()
-            stdout.close()
-            stderr.close()
-            chan.close()
-
->>>>>>> ef04d3f1
 
 class OpenStackLogicError(RuntimeError):
     pass
@@ -1598,20 +887,14 @@
             'name': name,
             'created': created
         }
-<<<<<<< HEAD
-=======
         # TODO:
         # replace:
->>>>>>> ef04d3f1
         if return_created:
             return id, created
         else:
             return id
-<<<<<<< HEAD
-=======
         # with:
         # return id, created if return_created else id
->>>>>>> ef04d3f1
 
     def delete_resource(self, resource_id, retries=3, sleep=3):
         # Attempts to delete a resource by id (with retries).
@@ -1633,12 +916,7 @@
                 # Different error occurred. Retry or give up.
                 lgr.debug("Error while attempting to delete resource "
                           "{0} [retry {1} of {2}]: {3}".format(
-<<<<<<< HEAD
-                              _format_resource_name(res_type,
-                                                    resource_id),
-=======
                               _format_resource_name(res_type, resource_id),
->>>>>>> ef04d3f1
                               retry, retries, str(e)))
                 time.sleep(sleep)
                 continue
@@ -1650,12 +928,7 @@
             except Exception as e:
                 lgr.debug('Error while waiting for resource {0} '
                           'to terminate: {1}'.format(
-<<<<<<< HEAD
-                              _format_resource_name(res_type,
-                                                    resource_id),
-=======
                               _format_resource_name(res_type, resource_id),
->>>>>>> ef04d3f1
                               str(e)))
                 return None
         lgr.debug('Failed all retries to delete resource {0}'
@@ -1886,7 +1159,6 @@
 
     def get_by_id(self, id):
         return self.neutron_client.show_floatingip(id)
-<<<<<<< HEAD
 
     def check_for_delete_conflicts(self, floating_ip_id, **kwargs):
         return []
@@ -1894,15 +1166,6 @@
     def delete(self, floating_ip_id):
         self.neutron_client.delete_floatingip(floating_ip_id)
 
-=======
-
-    def check_for_delete_conflicts(self, floating_ip_id, **kwargs):
-        return []
-
-    def delete(self, floating_ip_id):
-        self.neutron_client.delete_floatingip(floating_ip_id)
-
->>>>>>> ef04d3f1
 
 class OpenStackRouterController(BaseControllerNeutron):
     WHAT = 'router'
@@ -1987,13 +1250,8 @@
 
     def delete(self, sg_id):
         self.nova_client.security_groups.delete(sg_id)
-<<<<<<< HEAD
-
-
-=======
-
-
->>>>>>> ef04d3f1
+
+
 class OpenStackNeutronSecurityGroupController(BaseControllerNeutron):
     WHAT = 'neutron security group'
 
@@ -2027,7 +1285,6 @@
 
     def get_by_id(self, id):
         return self.neutron_client.show_security_group(id)
-<<<<<<< HEAD
 
     def check_for_delete_conflicts(self, sg_id, **kwargs):
         # checking for collisions with unknown servers and routers.
@@ -2035,17 +1292,6 @@
         # link between any security group and a router port on bootstrap,
         # so any linked port is in fact a conflict.
         servers_for_deletion = kwargs.get('servers_for_deletion', {})
-
-=======
-
-    def check_for_delete_conflicts(self, sg_id, **kwargs):
-        # checking for collisions with unknown servers and routers.
-        # note that there's no 'routers_for_deletion' parameter, as we don't
-        # link between any security group and a router port on bootstrap,
-        # so any linked port is in fact a conflict.
-        servers_for_deletion = kwargs.get('servers_for_deletion', {})
-
->>>>>>> ef04d3f1
         server_conflicts = []
         router_conflicts = []
         for port in self.neutron_client.list_ports()['ports']:
@@ -2089,16 +1335,6 @@
 
     def get_by_id(self, id):
         return self.nova_client.keypairs.get(id)
-<<<<<<< HEAD
-
-    def check_for_delete_conflicts(self, keypair_id, **kwargs):
-        # Note: While it might be somewhat weird to delete a keypair which is
-        # currently in use by a server, Openstack does allow this and thus
-        # so do we.
-        return []
-
-    def delete(self, keypair_id):
-        self.nova_client.keypairs.delete(keypair_id)
 
     def _mkdir_p(self, path):
         try:
@@ -2109,8 +1345,6 @@
             if exc.errno == errno.EEXIST and os.path.isdir(path):
                 return
             raise
-=======
->>>>>>> ef04d3f1
 
     def check_for_delete_conflicts(self, keypair_id, **kwargs):
         # Note: While it might be somewhat weird to delete a keypair which is
@@ -2118,13 +1352,10 @@
         # so do we.
         return []
 
-<<<<<<< HEAD
-=======
     def delete(self, keypair_id):
         self.nova_client.keypairs.delete(keypair_id)
 
 
->>>>>>> ef04d3f1
 class OpenStackServerController(BaseControllerNova):
     WHAT = 'server'
 
