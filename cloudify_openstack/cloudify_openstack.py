########
# Copyright (c) 2014 GigaSpaces Technologies Ltd. All rights reserved
#
# Licensed under the Apache License, Version 2.0 (the "License");
# you may not use this file except in compliance with the License.
# You may obtain a copy of the License at
#
#        http://www.apache.org/licenses/LICENSE-2.0
#
# Unless required by applicable law or agreed to in writing, software
# distributed under the License is distributed on an "AS IS" BASIS,
# WITHOUT WARRANTIES OR CONDITIONS OF ANY KIND, either express or implied.
# See the License for the specific language governing permissions and
# limitations under the License.
############

__author__ = 'ran'

# Standard
import os
import errno
import shutil
import inspect
import itertools
import time
import yaml
import json
import socket
import paramiko
import urllib
from stat import ST_MODE
from pwd import getpwnam, getpwuid
import tempfile
import sys
from getpass import getuser
from os.path import expanduser
from copy import deepcopy
from scp import SCPClient
from fabric.api import run, env
from fabric.context_managers import settings, hide
import logging
import logging.config
import config

# Validator
from IPy import IP
from jsonschema import ValidationError, Draft4Validator
from schemas import OPENSTACK_SCHEMA

# OpenStack
import keystoneclient.v2_0.client as keystone_client
import novaclient.v1_1.client as nova_client
import neutronclient.neutron.client as neutron_client

CREATE_IF_MISSING = 'create_if_missing'
VALID_KEY_PERMS = ['600']

EXTERNAL_MGMT_PORTS = (22, 8100, 80)  # SSH, REST service (TEMP), REST and UI
INTERNAL_MGMT_PORTS = (5555, 5672, 53229)  # Riemann, RabbitMQ, FileServer

INTERNAL_AGENT_PORTS = (22,)

SSH_CONNECT_RETRIES = 12
SSH_CONNECT_SLEEP = 5
SSH_CONNECT_PORT = 22

SHELL_PIPE_TO_LOGGER = ' |& logger -i -t cosmo-bootstrap -p local0.info'

FABRIC_RETRIES = 3
FABRIC_SLEEPTIME = 3

CONFIG_FILE_NAME = 'cloudify-config.yaml'
DEFAULTS_CONFIG_FILE_NAME = 'cloudify-config.defaults.yaml'

CLOUDIFY_PACKAGES_PATH = '/cloudify'
CLOUDIFY_COMPONENTS_PACKAGE_PATH = '/cloudify-components'
CLOUDIFY_CORE_PACKAGE_PATH = '/cloudify-core'
CLOUDIFY_UI_PACKAGE_PATH = '/cloudify-ui'
CLOUDIFY_AGENT_PACKAGE_PATH = '/cloudify-agents'

verbose_output = False
validation_errors = {}


# initialize logger
if os.path.isfile(config.LOG_DIR):
    sys.exit('file {0} exists - cloudify log directory cannot be created '
             'there. please remove the file and try again.'
             .format(config.LOG_DIR))
try:
    logfile = config.LOGGER['handlers']['file']['filename']
    d = os.path.dirname(logfile)
    if not os.path.exists(d):
        os.makedirs(d)
    logging.config.dictConfig(config.LOGGER)
    lgr = logging.getLogger('main')
    lgr.setLevel(logging.INFO)
    flgr = logging.getLogger('file')
    flgr.setLevel(logging.DEBUG)
except ValueError:
    sys.exit('could not initialize logger.'
             ' verify your logger config'
             ' and permissions to write to {0}'
             .format(logfile))

# http://stackoverflow.com/questions/8144545/turning-off-logging-in-paramiko
logging.getLogger("paramiko").setLevel(logging.WARNING)
logging.getLogger("requests.packages.urllib3.connectionpool").setLevel(
    logging.ERROR)


def init(target_directory, reset_config, is_verbose_output=False):
    _set_global_verbosity_level(is_verbose_output)

    if not reset_config and os.path.exists(
            os.path.join(target_directory, CONFIG_FILE_NAME)):
        return False

    provider_dir = os.path.dirname(os.path.realpath(__file__))
    files_path = os.path.join(provider_dir, CONFIG_FILE_NAME)

    lgr.debug('copying provider files from {0} to {1}'
              .format(files_path, target_directory))
    shutil.copy(files_path, target_directory)
    return True


def bootstrap(config_path=None, is_verbose_output=False,
              bootstrap_using_script=True, keep_up=False,
              skip_validations=False, dev_mode=False):
    driver = _get_driver(config_path, skip_validations=skip_validations,
                         is_verbose_output=is_verbose_output)
    mgmt_ip, provider_context = \
        driver.bootstrap(bootstrap_using_script, keep_up, dev_mode)
    return mgmt_ip, provider_context


def teardown(provider_context, ignore_validation=False, config_path=None,
             is_verbose_output=False):
    driver = _get_driver(config_path, provider_context,
                         skip_validations=True,
                         is_verbose_output=is_verbose_output)
    driver.delete_topology(ignore_validation)


def _get_driver(config_path, provider_context=None,
                skip_validations=False, is_verbose_output=False):
    _set_global_verbosity_level(is_verbose_output)
    provider_config = _read_config(config_path)
    provider_context = provider_context if provider_context else {}
    if not skip_validations and \
            _validate_config(provider_config):
        raise RuntimeError('process terminated due to '
                           'validation failures')

    connector = OpenStackConnector(provider_config)
    network_controller = OpenStackNetworkController(connector)
    subnet_controller = OpenStackSubnetController(connector)
    router_controller = OpenStackRouterController(connector)
    floating_ip_controller = OpenStackFloatingIpController(connector)
    keypair_controller = OpenStackKeypairController(connector)
    server_controller = OpenStackServerController(connector)
    if provider_config['networking']['neutron_supported_region']:
        sg_controller = OpenStackNeutronSecurityGroupController(connector)
    else:
        sg_controller = OpenStackNovaSecurityGroupController(connector)
    driver = CosmoOnOpenStackDriver(
        provider_config, provider_context, network_controller,
        subnet_controller, router_controller, sg_controller,
        floating_ip_controller, keypair_controller, server_controller)
    return driver


def _set_global_verbosity_level(is_verbose_output=False):
    # we need both lgr.setLevel and the verbose_output parameter
    # since not all output is generated at the logger level.
    # verbose_output can help us control that.
    global verbose_output
    verbose_output = is_verbose_output
    if verbose_output:
        lgr.setLevel(logging.DEBUG)


def _read_config(config_file_path):

    if not config_file_path:
        config_file_path = CONFIG_FILE_NAME
    defaults_config_file_path = os.path.join(
        os.path.dirname(os.path.realpath(__file__)),
        DEFAULTS_CONFIG_FILE_NAME)

    if not os.path.exists(config_file_path) or not os.path.exists(
            defaults_config_file_path):
        if not os.path.exists(defaults_config_file_path):
            raise ValueError('Missing the defaults configuration file; '
                             'expected to find it at {0}'.format(
                                 defaults_config_file_path))
        raise ValueError('Missing the configuration file; expected to find '
                         'it at {0}'.format(config_file_path))

    lgr.debug('reading provider config files')
    with open(config_file_path, 'r') as config_file, \
            open(defaults_config_file_path, 'r') as defaults_config_file:

        lgr.debug('safe loading user config')
        user_config = yaml.safe_load(config_file.read())

        lgr.debug('safe loading default config')
        defaults_config = yaml.safe_load(defaults_config_file.read())

    lgr.debug('merging configs')
    merged_config = _deep_merge_dictionaries(user_config, defaults_config) \
        if user_config else defaults_config
    return merged_config


def _deep_merge_dictionaries(overriding_dict, overridden_dict):
    merged_dict = deepcopy(overridden_dict)
    for k, v in overriding_dict.iteritems():
        if k in merged_dict and isinstance(v, dict):
            if isinstance(merged_dict[k], dict):
                merged_dict[k] = _deep_merge_dictionaries(v, merged_dict[k])
            else:
                raise RuntimeError('type conflict at key {0}'.format(k))
        else:
            merged_dict[k] = deepcopy(v)
    return merged_dict


def _mkdir_p(path):
    try:
        lgr.debug('creating dir {0}'
                  .format(path))
        os.makedirs(path)
    except OSError, exc:
        if exc.errno == errno.EEXIST and os.path.isdir(path):
            return
        raise


def _validate_config(provider_config, schema=OPENSTACK_SCHEMA,
                     is_verbose_output=False):
    """
    all validation method names should be self explanatory.
    """
    _set_global_verbosity_level(is_verbose_output)

    # global validation_errors
    # assume validation succeeded

    # get openstack clients
    connector = OpenStackConnector(provider_config)
    # get verifier object
    verifier = OpenStackValidator(provider_config,
                                  connector.get_nova_client(),
                                  connector.get_neutron_client(),
                                  connector.get_keystone_client())

    # get config
    # keystone_config = provider_config['keystone']
    networking_config = provider_config['networking']
    compute_config = provider_config['compute']
    # cloudify_config = provider_config['cloudify']
    mgmt_server_config = compute_config['management_server']
    agent_server_config = compute_config['agent_servers']
    # mgmt_instance_config = mgmt_server_config['instance']
    mgmt_keypair_config = mgmt_server_config['management_keypair']
    agent_keypair_config = agent_server_config['agents_keypair']

    # validates
    lgr.info('validating provider configuration and resources...')

    lgr.info('validating provider configuration...')
    verifier._validate_cidr_syntax(
        'networking.subnet.cidr',
        networking_config['subnet']['cidr'])
    verifier._validate_cidr_syntax(
        'networking.management_security_group.cidr',
        networking_config['management_security_group']['cidr'])
    verifier._validate_schema(provider_config, schema)

    lgr.info('validating networking resources...')
    # if 'neutron_url' in networking_config.keys():
    #     verifier._validate_url_accessible(
    #         'networking.network_url',
    #         networking_config['neutron_url'])
    if 'router' in networking_config.keys():
        verifier._validate_neutron_resource(
            networking_config['router'],
            resource_type='router',
            method='list_routers')
    verifier._validate_neutron_resource(
        networking_config['subnet'],
        resource_type='subnet',
        method='list_subnets')
    verifier._validate_neutron_resource(
        networking_config['int_network'],
        resource_type='network',
        method='list_networks')
    if 'agents_security_group' in networking_config.keys():
        verifier._validate_neutron_resource(
            networking_config['agents_security_group'],
            resource_type='security_group',
            method='list_security_groups')
    verifier._validate_neutron_resource(
        networking_config['management_security_group'],
        resource_type='security_group',
        method='list_security_groups')
    if 'floating_ip' in mgmt_server_config.keys():
        verifier._validate_cidr_syntax(
            'compute.management_server.floating_ip',
            mgmt_server_config['floating_ip'])
        verifier._validate_floating_ip(
            mgmt_server_config['floating_ip'])
    else:
        verifier._validate_floating_ip(None)

    lgr.info('validating compute resources...')
    verifier._validate_image_exists(
        'compute.management_server.instance.image',
        mgmt_server_config['instance']['image'])
    verifier._validate_flavor_exists(
        'compute.management_server.instance.flavor',
        mgmt_server_config['instance']['flavor'])
    verifier._validate_key_perms(
        'compute.management_server.management_keypair',
        mgmt_keypair_config['auto_generated']['private_key_target_path'])
    verifier._validate_key_perms(
        'compute.agent_servers.agents_keypair',
        agent_keypair_config['auto_generated']['private_key_target_path'])
    verifier._validate_path_owner(
        mgmt_keypair_config['auto_generated']['private_key_target_path'])
    verifier._validate_path_owner(
        agent_keypair_config['auto_generated']['private_key_target_path'])

    # lgr.info('validating cloudify resources...')
    # verifier._validate_url_accessible(
    #     'cloudify.cloudify_components_package_url',
    #     cloudify_config['cloudify_components_package_url'])
    # verifier._validate_url_accessible(
    #     'cloudify.cloudify_package_url',
    #     cloudify_config['cloudify_package_url'])

    # TODO:
    # verifier._validate_security_rules()
    # undeliverable due to keystone client bug
    # verifier._validate_keystone_service_exists('nova')
    # verifier._validate_keystone_service_exists('neutron')
    # undeliverable due to nova client bug
    # verifier._validate_instance_quota()

    if not validation_errors:
        lgr.info('provider configuration and resources validated successfully')
    else:
        lgr.error('provider configuration and resources validation failed!')
    print json.dumps(validation_errors, sort_keys=True,
                     indent=4, separators=(',', ': '))
    return validation_errors


def _format_resource_name(res_type, res_id, res_name=None):
    if res_name:
        return "{0} - {1} - {2}".format(res_type, res_id, res_name)
    else:
        return "{0} - {1}".format(res_type, res_id)


class OpenStackValidator:
    """
    for every mandatory config element, we'll verify access or existence.

    for every config element that is marked as create_if_missing = False
    we'll verify that the element exists and if it doesn't, alert.

    for every config element that is marked as create_if_missing = True
    we'll check if the element exists and if it doesn't, check if there's
    quota to create the element, and if there isn't, alert.
    """
    def __init__(self, provider_config,
                 nova_client, neutron_client, keystone_client):
        self.nova_client = nova_client
        self.neutron_client = neutron_client
        self.keystone_client = keystone_client

    def _get_neutron_quota(self, resource):
        quotas = self.neutron_client.show_quota(
            self.keystone_client.tenant_id)['quota']
        return quotas[resource]

    def _validate_floating_ip(self, floating_ip):
        lgr.debug('checking whether floating_ip {0} exists...'
                  .format(floating_ip))
        ips = self.neutron_client.list_floatingips()
        ips_amount = len(ips['floatingips'])
        if floating_ip is not None:
            for ip in ips['floatingips']:
                if ip['floating_ip_address'] == floating_ip:
                    lgr.debug('VALIDATED:'
                              'floating_ip {0} is allocated'
                              .format(floating_ip))
                else:
                    err = ('floating_ip {0} is not allocated.'
                           ' please provide an allocated address'
                           ' or comment the floating_ip line in the config'
                           ' and one will be allocated for you.'
                           .format(floating_ip))
                    lgr.error('VALIDATION ERROR:' + err)
                    lgr.info('list of available floating ips:')
                    for ip in ips['floatingips']:
                        lgr.info('    {0}'.format(ip['floating_ip_address']))
                    validation_errors.setdefault('networking', []).append(err)
        else:
            lgr.debug('checking whether quota allows allocation'
                      ' of new floating ips')
            ips_quota = self._get_neutron_quota('floatingip')
            if ips_amount < ips_quota:
                lgr.debug('VALIDATED:'
                          'a new ip can be allocated.'
                          ' provisioned ips: {0}, quota: {1}'
                          .format(ips_amount, ips_quota))
            else:
                err = ('a floating ip cannot be allocated due'
                       ' to quota limitations.'
                       ' privisioned ips: {0}, quota: {1}'
                       .format(ips_amount, ips_quota))
                lgr.error('VALIDATION ERROR:' + err)
                validation_errors.setdefault('networking', []).append(err)

    def _validate_neutron_resource(self, resource_config, resource_type,
                                   method):
        lgr.debug('checking whether {0} {1} exists...'
                  .format(resource_type, resource_config['name']))
        resource_dict = getattr(self.neutron_client, method)()
        resource_amount = len(resource_dict)
        for type, all in resource_dict.iteritems():
            for resource in all:
                if resource['name'] == resource_config['name']:
                    lgr.debug('VALIDATED:'
                              '{0} {1} found in pool'
                              .format(resource_type, resource_config['name']))
                    return
        if not resource_config[CREATE_IF_MISSING]:
            err = ('{0} {1} does not exist in the pool but is marked as'
                   ' create_if_missing = False. please provide an existing'
                   ' resource name or change create_if_missing = True'
                   ' to automatically create a new resource.'
                   .format(resource_type, resource_config['name']))
            lgr.error('VALIDATION ERROR:' + err)
            lgr.info('list of available {0}s:'.format(resource_type))
            for type, all in resource_dict.iteritems():
                for resource in all:
                    lgr.info('    {0}'.format(resource['name']))
            validation_errors.setdefault('networking', []).append(err)
        else:
            resource_quota = self._get_neutron_quota(resource_type)
            if resource_amount < resource_quota:
                lgr.debug('VALIDATED:'
                          '{0} {1} can be created.'
                          ' privisioned {2}s: {3}, quota: {4}'
                          .format(resource_type, resource_config['name'],
                                  resource_type, resource_amount,
                                  resource_quota))
            else:
                err = ('{0} {1} cannot be created due'
                       ' to quota limitations.'
                       ' privisioned {2}s: {3}, quota: {4}'
                       .format(resource_type, resource_config['name'],
                               resource_type, resource_amount,
                               resource_quota))
                lgr.error('VALIDATION ERROR:' + err)
                validation_errors.setdefault('networking', []).append(err)

    def _validate_cidr_syntax(self, field, cidr):
        lgr.debug('checking whether {0} is a valid address range...'
                  .format(cidr))
        try:
            IP(cidr)
            lgr.debug('VALIDATED:'
                      '{0} is a valid address range.'.format(cidr))
        except ValueError as e:
            err = ('config file validation error found at key:'
                   ' {0}. {1}'.format(field, e.message))
            lgr.error('VALIDATION ERROR:' + err)
            validation_errors.setdefault('networking', []).append(err)

    def _validate_image_exists(self, field, image):
        image = str(image)
        lgr.debug('checking whether image {0} exists...'.format(image))
        images = self.nova_client.images.list()
        for i in images:
            if image in i.name or image in i.human_id or image in i.id:
                lgr.debug('VALIDATED:'
                          'image {0} exists'.format(image))
                return
        err = ('image {0} does not exist'.format(image))
        lgr.error('VALIDATION ERROR:' + err)
        lgr.info('list of available images:')
        for i in images:
            lgr.info('    {0}'.format(i.name))
        validation_errors.setdefault('compute', []).append(err)

    def _validate_flavor_exists(self, field, flavor):
        flavor = str(flavor)
        lgr.debug('checking whether flavor {0} exists...'.format(flavor))
        flavors = self.nova_client.flavors.list()
        for f in flavors:
            if flavor in f.name or flavor in f.human_id or flavor in f.id:
                lgr.debug('VALIDATED:'
                          'flavor {0} exists'.format(flavor))
                return
        err = ('flavor {0} does not exist'.format(flavor))
        lgr.error('VALIDATION ERROR:' + err)
        lgr.info('list of available flavors:')
        for f in flavors:
            lgr.info('    {0}'.format(f.name))
        validation_errors.setdefault('compute', []).append(err)

    def _validate_key_perms(self, field, key_path):
        lgr.debug('checking whether key {0} has the right permissions'
                  .format(key_path))
        home = os.path.expanduser("~")
        if key_path.startswith('~'):
            key_path = key_path.replace('~', home)
        if not oct(os.stat(key_path)[ST_MODE])[-3:] in VALID_KEY_PERMS:
            err = ('ssh key {0} does not have the correct permissions'
                   '({1}).'.format(key_path, VALID_KEY_PERMS))
            lgr.error('VALIDATION ERROR:' + err)
            validation_errors.setdefault('copmute', []).append(err)
            return
        lgr.debug('VALIDATED:'
                  'ssh key {0} has the correct permissions'.format(key_path))

    def _validate_url_accessible(self, field, package_url):
        lgr.debug('checking whether url {0} is accessible'.format(package_url))
        status = urllib.urlopen(package_url).getcode()
        if not status == 200:
            err = ('url {0} is not accessible'.format(package_url))
            lgr.error('VALIDATION ERROR:' + err)
            validation_errors.setdefault('cloudify', []).append(err)
            return
        lgr.debug('VALIDATED:'
                  'url {0} is accessible'.format(package_url))

    def _validate_path_owner(self, path):
        lgr.debug('checking whether dir {0} is owned by the current user'
                  .format(path))

        home = os.path.expanduser("~")
        if path.startswith('~'):
            path = path.replace('~', home)
        user = getuser()

        owner = getpwuid(os.stat(path).st_uid).pw_name
        current_user_id = str(getpwnam(user).pw_uid)
        owner_id = str(os.stat(path).st_uid)
        if not current_user_id == owner_id:
            err = ('{0} is not owned by the current user'
                   ' (it is owned by {1})'
                   .format(path, owner))
            lgr.error('VALIDATION ERROR:' + err)
            validation_errors.setdefault('compute', []).append(err)
            return
        lgr.debug('VALIDATED:'
                  '{0} is owned by the current user'.format(path))

    def _validate_schema(self, provider_config, schema):
        lgr.debug('validating config file against provided schema...')
        v = Draft4Validator(schema)
        if v.iter_errors(provider_config):
            for e in v.iter_errors(provider_config):
                err = ('config file validation error found at key:'
                       ' {0}, {1}'.format('.'.join(e.path), e.message))
                validation_errors.setdefault('schema', []).append(err)
            errors = ';\n'.join(err for e in v.iter_errors(provider_config))
        try:
            v.validate(provider_config)
        except ValidationError:
            lgr.error('VALIDATION ERROR:'
                      '{0}'.format(errors))


class CosmoOnOpenStackDriver(object):
    """ Bootstraps Cosmo on OpenStack """

    def __init__(self, provider_config, provider_context, network_controller,
                 subnet_controller, router_controller, sg_controller,
                 floating_ip_controller, keypair_controller,
                 server_controller):
        self.config = provider_config
        self.provider_context = provider_context
        self.network_controller = network_controller
        self.subnet_controller = subnet_controller
        self.router_controller = router_controller
        self.sg_controller = sg_controller
        self.floating_ip_controller = floating_ip_controller
        self.keypair_controller = keypair_controller
        self.server_controller = server_controller

        global verbose_output
        self.verbose_output = verbose_output

    def bootstrap(self, bootstrap_using_script, keep_up, dev_mode):

        installed = None
        mgmt_ip, private_ip = self.create_topology()

        if mgmt_ip is not None:
            installed = self._bootstrap_manager(mgmt_ip,
                                                private_ip,
                                                bootstrap_using_script,
                                                dev_mode)

        if mgmt_ip and installed:
            return mgmt_ip, self.provider_context
        else:
            if keep_up:
                lgr.info('topology will remain up')
                sys.exit(1)
            else:
                lgr.info('tearing down topology'
                         ' due to bootstrap failure')
                self.delete_topology()
                sys.exit(1)

    def create_topology(self):
        resources = {}
        self.provider_context['resources'] = resources

        compute_config = self.config['compute']
        insconf = compute_config['management_server']['instance']

        is_neutron_supported_region = \
            self.config['networking']['neutron_supported_region']
        if is_neutron_supported_region:
            nconf = self.config['networking']['int_network']
            net_id = self.network_controller\
                .create_or_ensure_exists_log_resources(
                    nconf,
                    nconf['name'],
                    resources,
                    'int_network',
                    False)

            sconf = self.config['networking']['subnet']
            subnet_id = self.subnet_controller.\
                create_or_ensure_exists_log_resources(
                    sconf,
                    sconf['name'],
                    resources,
                    'subnet',
                    False,
                    sconf['ip_version'],
                    sconf['cidr'],
                    sconf['dns_nameservers'],
                    net_id)

            enconf = self.config['networking']['ext_network']
            enet_id = self.network_controller.\
                create_or_ensure_exists_log_resources(
                    enconf,
                    enconf['name'],
                    resources,
                    'ext_network',
                    False,
                    ext=True)

            rconf = self.config['networking']['router']
            self.router_controller.\
                create_or_ensure_exists_log_resources(
                    rconf,
                    rconf['name'],
                    resources,
                    'router',
                    False,
                    interfaces=[{'subnet_id': subnet_id}],
                    external_gateway_info={"network_id": enet_id})

            insconf['nics'] = [{'net-id': net_id}]

        # Security group for Cosmo created instances
        asgconf = self.config['networking']['agents_security_group']
        asg_id, agent_sg_created = self.sg_controller.\
            create_or_ensure_exists_log_resources(
                asgconf,
                asgconf['name'],
                resources,
                'agents_security_group',
                True,
                'Cosmo created machines',
                [])

        # Security group for Cosmo manager, allows created
        # instances -> manager communication
        msgconf = self.config['networking']['management_security_group']
        sg_rules = \
            [{'port': p, 'group_id': asg_id} for p in INTERNAL_MGMT_PORTS] + \
            [{'port': p, 'cidr': msgconf['cidr']} for p in EXTERNAL_MGMT_PORTS]
        msg_id = self.sg_controller.create_or_ensure_exists_log_resources(
            msgconf,
            msgconf['name'],
            resources,
            'management_security_group',
            False,
            'Cosmo Manager',
            sg_rules)

        # Add rules to agent security group. (Happens here because we need
        # the management security group id)
        if agent_sg_created:
            self.sg_controller.add_rules(asg_id,
                                         [{'port': port, 'group_id': msg_id}
                                          for port in INTERNAL_AGENT_PORTS])

        # Keypairs setup
        mgr_kpconf = compute_config['management_server']['management_keypair']
        self.keypair_controller.create_or_ensure_exists_log_resources(
            mgr_kpconf,
            mgr_kpconf['name'],
            resources,
            'management_keypair',
            False,
            private_key_target_path=mgr_kpconf['auto_generated']
                                              ['private_key_target_path'] if
            'auto_generated' in mgr_kpconf else None,
            public_key_filepath=mgr_kpconf['provided']
                                          ['public_key_filepath'] if
            'provided' in mgr_kpconf else None
        )

        agents_kpconf = compute_config['agent_servers']['agents_keypair']
        self.keypair_controller.create_or_ensure_exists_log_resources(
            agents_kpconf,
            agents_kpconf['name'],
            resources,
            'agents_keypair',
            False,
            private_key_target_path=agents_kpconf['auto_generated']
            ['private_key_target_path'] if 'auto_generated' in
                                           agents_kpconf else None,
            public_key_filepath=agents_kpconf['provided']
                                             ['public_key_filepath'] if
            'provided' in agents_kpconf else None
        )

        server_id = self.server_controller.\
            create_or_ensure_exists_log_resources(
                insconf,
                insconf['name'],
                resources,
                'management_server',
                False,
                {k: v for k, v in insconf.iteritems() if k != CREATE_IF_MISSING},  # NOQA
                mgr_kpconf['name'],
                msg_id if is_neutron_supported_region else msgconf['name']
            )

        if is_neutron_supported_region:
            network_name = nconf['name']
            if insconf[CREATE_IF_MISSING]:  # new server
                self._attach_floating_ip(
                    compute_config['management_server'], enet_id, server_id,
                    resources)
            else:  # existing server
                ips = self.server_controller.get_server_ips_in_network(
                    server_id, nconf['name'])
                if len(ips) < 2:
                    self._attach_floating_ip(
                        compute_config['management_server'], enet_id,
                        server_id, resources)
        else:
            network_name = 'private'

        ips = self.server_controller.get_server_ips_in_network(server_id,
                                                               network_name)
        private_ip, public_ip = ips[:2]
        return public_ip, private_ip

    def _check_and_handle_delete_conflicts(self, resources):
        all_conflicts = {}

        def check_for_conflicts(resource_name, controller, **kwargs):
            resource_data = resources[resource_name]
            conflicts = {}
            if resource_data['created']:
                conflicts = controller.check_for_delete_conflicts(
                    resource_data['id'], **kwargs)
            all_conflicts[resource_name] = set(conflicts)

        def get_known_resource_id(resource_name):
            return resources[resource_name]['id']

        check_for_conflicts('floating_ip', self.floating_ip_controller)
        check_for_conflicts('management_server', self.server_controller)
        check_for_conflicts('agents_keypair', self.keypair_controller)
        check_for_conflicts('management_keypair', self.keypair_controller)

        known_server_id = get_known_resource_id('management_server')
        check_for_conflicts('management_security_group', self.sg_controller,
                            servers_for_deletion={known_server_id})
        check_for_conflicts('agents_security_group', self.sg_controller,
                            servers_for_deletion={known_server_id})

        known_floating_ip_id = get_known_resource_id('floating_ip')
        check_for_conflicts('router', self.router_controller,
                            floating_ips_for_deletion={known_floating_ip_id})

        # Skipping ext_network - currently not automatically created/deleted.

        known_router_id = get_known_resource_id('router')
        check_for_conflicts('subnet', self.subnet_controller,
                            servers_for_deletion={known_server_id},
                            routers_for_deletion={known_router_id})

        known_subnet_id = get_known_resource_id('subnet')
        check_for_conflicts('int_network', self.network_controller,
                            subnets_for_deletion={known_subnet_id})

        self._propagate_conflicts_on_known_resources(resources, all_conflicts)

        def format_conflict_print(conflicted_resource_name,
                                  conflicts):
            return '\t{0}:\n'\
                   '\t\t{1}'.format(
                       _format_resource_name(
                           resources[conflicted_resource_name]['name'] if
                           'name' in resources[conflicted_resource_name] else
                           resources[conflicted_resource_name]['ip'],
                           resources[conflicted_resource_name]['type'],
                           resources[conflicted_resource_name]['id']),
                       '\t\t'.join(['{0}\n'.format(
                           _format_resource_name(conflict_type,
                                                 conflict_id)) for
                                    conflict_type, conflict_id in conflicts]))

        formatted_conflict_lines_str = ''.join(
            [format_conflict_print(conflicted_resource_name, conflicts)
             for conflicted_resource_name, conflicts in all_conflicts
                .iteritems() if
                len(all_conflicts[conflicted_resource_name]) > 0])
        if len(formatted_conflict_lines_str) > 0:
            lgr.info('Conflicts detected:\n'
                     '{0}'.format(formatted_conflict_lines_str))
            return True
        return False

    def _propagate_conflicts_on_known_resources(self, resources,
                                                all_conflicts):
        # Propagate conflicts to make sure the conflicts output includes
        # all resources which can't be taken down - in this case, due to
        # their dependency on other resources which are known but have
        # conflicts themselves.
        # Note that the propagation here is parallel to the
        # 'known_<resource>' usage when checking for conflicts, and the
        # order of the propagation is the same as the order for checking
        # conflicts.
        if resources['management_security_group']['created']:
            all_conflicts['management_security_group'].update(
                all_conflicts['management_server'])
        if resources['agents_security_group']['created']:
            all_conflicts['agents_security_group'].update(
                all_conflicts['management_server'])
        if resources['subnet']['created']:
            all_conflicts['subnet'].update(
                all_conflicts['management_server'])

        if resources['router']['created']:
            all_conflicts['router'].update(all_conflicts['floating_ip'])

        if resources['subnet']['created']:
            all_conflicts['subnet'].update(all_conflicts['router'])

        if resources['int_network']['created']:
            all_conflicts['int_network'].update(all_conflicts['subnet'])

    def _delete_resources(self, resources):
        deleted_resources = []
        not_found_resources = []
        failed_to_delete_resources = []

        def del_resource(resource_name, controller):
            resource_data = resources[resource_name]
            if resource_data['created']:
                result = controller.delete_resource(resource_data['id'])
                if result is None:
                    failed_to_delete_resources.append(resource_data)
                else:
                    if result:
                        deleted_resources.append(resource_data)
                    else:
                        not_found_resources.append(resource_data)
                    del(resources[resource_name])

        # deleting in reversed order to creation order
        del_resource('floating_ip', self.floating_ip_controller)
        del_resource('management_server', self.server_controller)
        del_resource('agents_keypair', self.keypair_controller)
        del_resource('management_keypair', self.keypair_controller)
        del_resource('management_security_group', self.sg_controller)
        del_resource('agents_security_group', self.sg_controller)
        del_resource('router', self.router_controller)
        # Skipping ext_network - currently not automatically created/deleted.
        del_resource('subnet', self.subnet_controller)
        del_resource('int_network', self.network_controller)

        return (deleted_resources, not_found_resources,
                failed_to_delete_resources)

    def delete_topology(self, ignore_validation=False):
        resources = self.provider_context['resources']

        has_conflicts = self._check_and_handle_delete_conflicts(resources)
        if has_conflicts and not ignore_validation:
            lgr.info('Not going forward with teardown due to '
                     'validation conflicts.')
            return

        deleted_resources, not_found_resources, failed_to_delete_resources =\
            self._delete_resources(resources)

        def format_resources_data_for_print(resources_data):
            return '\t'.join(['{0}\n'.format(
                _format_resource_name(
                    resource_data['name'] if 'name' in resource_data else
                    resource_data['ip'],
                    resource_data['type'],
                    resource_data['id'])) for resource_data in resources_data])

        deleted_resources_print = \
            'Successfully deleted the following resources:\n\t{0}\n' \
            .format(format_resources_data_for_print(deleted_resources))
        not_found_resources_print = \
            "The following resources weren't found:\n\t{0}\n" \
            .format(format_resources_data_for_print(not_found_resources))
        failed_to_delete_resources_print = \
            'Failed to delete the following resources:\n\t{0}' \
            .format(format_resources_data_for_print(
                failed_to_delete_resources))

        lgr.info(
            'Finished deleting topology;\n'
            '{0}{1}{2}'
            .format(
                deleted_resources_print if deleted_resources else '',
                not_found_resources_print if not_found_resources else '',
                failed_to_delete_resources_print if
                failed_to_delete_resources else ''))

    def _attach_floating_ip(self, mgmt_server_conf, enet_id, server_id,
                            resources):
        if 'floating_ip' in mgmt_server_conf:
            floating_ip = mgmt_server_conf['floating_ip']
            floating_ip_id = None
        else:
            floating_ip_obj = self.floating_ip_controller.allocate_ip(enet_id)
            floating_ip = floating_ip_obj['floatingip']['floating_ip_address']
            floating_ip_id = floating_ip_obj['floatingip']['id']

        resources['floating_ip'] = {
            'id': str(floating_ip_id),
            'ip': str(floating_ip),
            'type': 'floating ip',
            'created': 'floating_ip' not in mgmt_server_conf
        }

        lgr.info('attaching IP {0} to the instance'.format(
            floating_ip))
        self.server_controller.add_floating_ip(server_id, floating_ip)
        return floating_ip

    def _get_private_key_path_from_keypair_config(self, keypair_config):
        path = keypair_config['provided']['private_key_filepath'] if \
            'provided' in keypair_config else \
            keypair_config['auto_generated']['private_key_target_path']
        return expanduser(path)

    def _run_with_retries(self, command, retries=FABRIC_RETRIES,
                          sleeper=FABRIC_SLEEPTIME):

        for execution in range(retries):
            lgr.debug('running command: {0}'
                      .format(command))
            if not self.verbose_output:
                with hide('running', 'stdout'):
                    r = run(command)
            else:
                r = run(command)
            if r.succeeded:
                lgr.debug('successfully ran command: {0}'
                          .format(command))
                return True
            else:
                lgr.warning('retrying command: {0}'
                            .format(command))
                time.sleep(sleeper)
        lgr.error('failed to run: {0}, {1}'
                  .format(command, r.stderr))
        return False

    def _download_package(self, url, path):
        return self._run_with_retries('sudo wget {0} -P {1}'
                                      .format(path, url))

    def _unpack(self, path):
        return self._run_with_retries('sudo dpkg -i {0}/*.deb'.format(path))

    def _run(self, command):
        return self._run_with_retries(command)

    def _bootstrap_manager(self,
                           mgmt_ip,
                           private_ip,
                           bootstrap_using_script,
                           dev_mode):
        lgr.info('initializing manager on the machine at {0}'
                 .format(mgmt_ip))
        compute_config = self.config['compute']
        cosmo_config = self.config['cloudify']
        mgmt_server_config = compute_config['management_server']
        mgr_kpconf = compute_config['management_server']['management_keypair']

        lgr.debug('creating ssh channel to machine...')
        try:
            ssh = self._create_ssh_channel_with_mgmt(
                mgmt_ip,
                self._get_private_key_path_from_keypair_config(
                    mgmt_server_config['management_keypair']),
                mgmt_server_config['user_on_management'])
        except:
            lgr.info('ssh channel creation failed. '
                     'your private and public keys might not be matching or '
                     'your security group might not be configured to allow '
                     'connections to port {0}.'.format(SSH_CONNECT_PORT))
            return False

        env.user = mgmt_server_config['user_on_management']
        env.warn_only = True
        env.abort_on_prompts = False
        env.connection_attempts = 5
        env.keepalive = 0
        env.linewise = False
        env.pool_size = 0
        env.skip_bad_hosts = False
        env.timeout = 10
        env.forward_agent = True
        env.status = False
        env.key_filename = [mgr_kpconf['auto_generated']
                            ['private_key_target_path']]

        if not bootstrap_using_script:
            try:
                self._copy_files_to_manager(
                    ssh,
                    mgmt_server_config['userhome_on_management'],
                    self.config['keystone'],
                    self._get_private_key_path_from_keypair_config(
                        compute_config['agent_servers']['agents_keypair']),
                    self.config['networking'])
            except:
                lgr.error('failed to copy keystone files')
                return False

            with settings(host_string=mgmt_ip), hide('running',
                                                     'stderr',
                                                     'aborts',
                                                     'warnings'):

                lgr.info('downloading cloudify-components package...')
                r = self._download_package(
                    CLOUDIFY_PACKAGES_PATH,
                    cosmo_config['cloudify_components_package_url'])
                if not r:
                    lgr.error('failed to download components package. '
                              'please ensure package exists in its '
                              'configured location in the config file')
                    return False

                lgr.info('downloading cloudify-core package...')
                r = self._download_package(
                    CLOUDIFY_PACKAGES_PATH,
                    cosmo_config['cloudify_core_package_url'])
                if not r:
                    lgr.error('failed to download core package. '
                              'please ensure package exists in its '
                              'configured location in the config file')
                    return False

                lgr.info('downloading cloudify-ui...')
                r = self._download_package(
                    CLOUDIFY_UI_PACKAGE_PATH,
                    cosmo_config['cloudify_ui_package_url'])
                if not r:
                    lgr.error('failed to download ui package. '
                              'please ensure package exists in its '
                              'configured location in the config file')
                    return False

                lgr.info('downloading cloudify-ubuntu-agent...')
                r = self._download_package(
                    CLOUDIFY_AGENT_PACKAGE_PATH,
                    cosmo_config['cloudify_ubuntu_agent_url'])
                if not r:
                    lgr.error('failed to download ubuntu agent. '
                              'please ensure package exists in its '
                              'configured location in the config file')
                    return False

                lgr.info('unpacking cloudify-core packages...')
                r = self._unpack(
                    CLOUDIFY_PACKAGES_PATH)
                if not r:
                    lgr.error('failed to unpack cloudify-core package')
                    return False

                lgr.debug('verifying verbosity for installation process')
                v = self.verbose_output
                self.verbose_output = True

                lgr.info('installing cloudify on {0}...'.format(mgmt_ip))
                r = self._run('sudo {0}/cloudify-components-bootstrap.sh'
                              .format(CLOUDIFY_COMPONENTS_PACKAGE_PATH))
                if not r:
                    lgr.error('failed to install cloudify-components')
                    return False

                celery_user = mgmt_server_config['user_on_management']
                r = self._run('sudo {0}/cloudify-core-bootstrap.sh {1} {2}'
                              .format(CLOUDIFY_CORE_PACKAGE_PATH,
                                      celery_user, private_ip))
                if not r:
                    lgr.error('failed to install cloudify-core')
                    return False

<<<<<<< HEAD
=======
                lgr.info('deploying cloudify-ui')
                self.verbose_output = False
                r = self._unpack(
                    CLOUDIFY_UI_PACKAGE_PATH)
                if not r:
                    lgr.error('failed to install cloudify-ui')
                    return False
                lgr.info('done')

>>>>>>> 9919857d
                lgr.info('deploying cloudify agent')
                self.verbose_output = False
                r = self._unpack(
                    CLOUDIFY_AGENT_PACKAGE_PATH)
                if not r:
                    lgr.error('failed to install cloudify-agent')
                    return False
                lgr.info('done')

                self.verbose_output = True
                if dev_mode:
                    lgr.info('\n\n\n\n\nentering dev-mode. '
                             'dev configuration will be applied...\n'
                             'NOTE: an internet connection might be '
                             'required...')

                    dev_config = self.config['dev']
                    # lgr.debug(json.dumps(dev_config, sort_keys=True,
                    #           indent=4, separators=(',', ': ')))

                    for key, value in dev_config.iteritems():
                        virtualenv = value['virtualenv']
                        lgr.debug('virtualenv is: ' + str(virtualenv))

                        if 'preruns' in value:
                            for command in value['preruns']:
                                self._run(command)

                        if 'downloads' in value:
                            self._run('mkdir -p /tmp/{0}'.format(virtualenv))
                            for download in value['downloads']:
                                lgr.debug('downloading: ' + download)
                                self._run('sudo wget {0} -O '
                                          '/tmp/module.tar.gz'
                                          .format(download))
                                self._run('sudo tar -C /tmp/{0} -xvf {1}'
                                          .format(virtualenv,
                                                  '/tmp/module.tar.gz'))

                        if 'installs' in value:
                            for module in value['installs']:
                                lgr.debug('installing: ' + module)
                                if module.startswith('/'):
                                    module = '/tmp' + virtualenv + module
                                self._run('sudo {0}/bin/pip '
                                          '--default-timeout'
                                          '=45 install {1} --upgrade'
                                          ' --process-dependency-links'
                                          .format(virtualenv, module))
                        if 'runs' in value:
                            for command in value['runs']:
                                self._run(command)

                    lgr.info('managenet ip is {0}'.format(mgmt_ip))
                lgr.debug('setting verbosity to previous state')
                self.verbose_output = v
                return True
        else:
            try:
                self._copy_files_to_manager(
                    ssh,
                    mgmt_server_config['userhome_on_management'],
                    self.config['keystone'],
                    self._get_private_key_path_from_keypair_config(
                        compute_config['agent_servers']['agents_keypair']),
                    self.config['networking'])

                lgr.debug('Installing required packages'
                          ' on manager')
                self._exec_command_on_manager(ssh, 'echo "127.0.0.1 '
                                                   '$(cat /etc/hostname)" | '
                                                   'sudo tee -a /etc/hosts')
                # note we call 'apt-get update' twice. there seems to be
                # an issue an certain openstack environments where the first
                # call seems to be using a different set of servers to do the
                # update. the second calls seems to be after a certain
                # mysterious cache was invalidated.
                self._exec_command_on_manager(ssh, 'sudo apt-get -y -q update'
                                                   + SHELL_PIPE_TO_LOGGER)
                self._exec_command_on_manager(ssh, 'sudo apt-get -y -q update'
                                                   + SHELL_PIPE_TO_LOGGER)
                self._exec_install_command_on_manager(ssh,
                                                      'apt-get install -y -q '
                                                      'python-dev git rsync '
                                                      'openjdk-7-jdk maven '
                                                      'python-pip'
                                                      + SHELL_PIPE_TO_LOGGER)
                self._exec_install_command_on_manager(ssh, 'pip install -q '
                                                           'retrying requests '
                                                           'timeout-decorator')

                # use open sdk java 7
                self._exec_command_on_manager(
                    ssh,
                    'sudo update-alternatives --set java '
                    '/usr/lib/jvm/java-7-openjdk-amd64/jre/bin/java')

                # configure and clone cosmo-manager from github
                branch = cosmo_config['cloudify_branch']
                workingdir = '{0}/cosmo-work'.format(
                    mgmt_server_config['userhome_on_management'])
                version = cosmo_config['cloudify_branch']
                configdir = '{0}/cosmo-manager/vagrant'.format(workingdir)

                lgr.debug('cloning cosmo on manager')
                self._exec_command_on_manager(ssh, 'mkdir -p {0}'
                                              .format(workingdir))
                self._exec_command_on_manager(ssh,
                                              'git clone https://github.com/'
                                              'CloudifySource/cosmo-manager'
                                              '.git {0}/cosmo-manager'
                                              ' --depth 1'
                                              .format(workingdir))
                self._exec_command_on_manager(ssh, '( cd {0}/cosmo-manager ; '
                                                   'git checkout {1} )'
                                                   .format(workingdir, branch))

                lgr.debug('running the manager bootstrap script '
                          'remotely')
                run_script_command = 'DEBIAN_FRONTEND=noninteractive ' \
                                     'python2.7 {0}/cosmo-manager/vagrant/' \
                                     'bootstrap_lxc_manager.py ' \
                                     '--working_dir={0} --cosmo_version={1} ' \
                                     '--config_dir={2} ' \
                                     '--install_openstack_provisioner ' \
                                     '--install_logstash ' \
                                     '--management_ip={3}' \
                                     .format(workingdir,
                                             version,
                                             configdir,
                                             private_ip)
                run_script_command += ' {0}'.format(SHELL_PIPE_TO_LOGGER)
                self._exec_command_on_manager(ssh, run_script_command)

                lgr.debug('rebuilding cosmo on manager')
            except:
                lgr.error('failed to install manager using the script')
                return False
            finally:
                ssh.close()
            return True

    def _create_ssh_channel_with_mgmt(self, mgmt_ip, management_key_path,
                                      user_on_management):
        ssh = paramiko.SSHClient()
        # TODO: support fingerprint in config json
        ssh.set_missing_host_key_policy(paramiko.AutoAddPolicy())

        # trying to ssh connect to management server. Using retries since it
        # might take some time to find routes to host
        for retry in range(0, SSH_CONNECT_RETRIES):
            try:
                ssh.connect(mgmt_ip, username=user_on_management,
                            key_filename=management_key_path,
                            look_for_keys=False, timeout=10)
                lgr.debug('ssh connection successful')
                return ssh
            except socket.error as err:
                lgr.debug(
                    "SSH connection to {0} failed ({1}). Waiting {2} seconds "
                    "before retrying".format(mgmt_ip, err, 5))
                time.sleep(5)
        lgr.error('Failed to ssh connect to management server ({0}'
                  .format(err))

    def _copy_files_to_manager(self, ssh, userhome_on_management,
                               keystone_config, agents_key_path,
                               networking):
        lgr.info('uploading keystone and neutron files to manager')
        scp = SCPClient(ssh.get_transport())

        tempdir = tempfile.mkdtemp()
        try:
            scp.put(agents_key_path, userhome_on_management + '/.ssh',
                    preserve_times=True)
            keystone_file_path = self._make_keystone_file(tempdir,
                                                          keystone_config)
            scp.put(keystone_file_path, userhome_on_management,
                    preserve_times=True)
            if networking['neutron_supported_region']:
                neutron_file_path = self._make_neutron_file(tempdir,
                                                            networking)
                scp.put(neutron_file_path, userhome_on_management,
                        preserve_times=True)
        finally:
            shutil.rmtree(tempdir)

    def _make_keystone_file(self, tempdir, keystone_config):
        # put default region in keystone_config file
        keystone_config['region'] = self.config['compute']['region']
        keystone_file_path = os.path.join(tempdir, 'keystone_config.json')
        with open(keystone_file_path, 'w') as f:
            json.dump(keystone_config, f)
        return keystone_file_path

    def _make_neutron_file(self, tempdir, networking):
        neutron_file_path = os.path.join(tempdir, 'neutron_config.json')
        with open(neutron_file_path, 'w') as f:
            json.dump({'url': networking['neutron_url']}, f)
        return neutron_file_path

    def _exec_install_command_on_manager(self, ssh, install_command):
        command = 'DEBIAN_FRONTEND=noninteractive sudo -E {0}'.format(
            install_command)
        return self._exec_command_on_manager(ssh, command)

    def _exec_command_on_manager(self, ssh, command):
        lgr.info('EXEC START: {0}'.format(command))
        chan = ssh.get_transport().open_session()
        chan.exec_command(command)
        stdin = chan.makefile('wb', -1)
        stdout = chan.makefile('rb', -1)
        stderr = chan.makefile_stderr('rb', -1)

        try:
            exit_code = chan.recv_exit_status()
            if exit_code != 0:
                errors = stderr.readlines()
                raise RuntimeError('Error occurred when trying to run a '
                                   'command on the management machine. '
                                   'command was: {0} ; Error(s): {1}'
                                   .format(command, errors))

            response_lines = stdout.readlines()
            lgr.info('EXEC END: {0}'.format(command))
            return response_lines
        finally:
            stdin.close()
            stdout.close()
            stderr.close()
            chan.close()


class OpenStackLogicError(RuntimeError):
    pass


class BaseController(object):

    def _create(self, name, *args, **kw):
        lgr.debug("Will create {0} '{1}'".format(
            self.__class__.WHAT, name))
        return self.create(name, *args, **kw)

    def _check(self, name, *args, **kw):
        lgr.debug("Checking to see if {0} '{1}' already exists".format(
            self.__class__.WHAT, name))
        if self.list_objects_with_name(name):
            lgr.debug("{0} '{1}' already exists".format(
                self.__class__.WHAT, name))
            return True
        else:
            lgr.debug("{0} '{1}' does not exist".format(
                self.__class__.WHAT, name))
            return False

    def create_or_ensure_exists_log_resources(self, provider_config, name,
                                              resources, resource_name,
                                              return_created, *args,
                                              **kwargs):
        id, created = self._create_or_ensure_exists(provider_config, name,
                                                    *args, **kwargs)
        resources[resource_name] = {
            'id': str(id),
            'type': self.__class__.WHAT,
            'name': name,
            'created': created
        }
        # TODO:
        # replace:
        if return_created:
            return id, created
        else:
            return id
        # with:
        # return id, created if return_created else id

    def delete_resource(self, resource_id, retries=3, sleep=3):
        # Attempts to delete a resource by id (with retries).
        # Returns True if resource deleted successfully,
        # False if resource didn't exist,
        # None if failed to delete existing resource
        res_type = self.__class__.WHAT
        lgr.debug("Attempting to delete resource {0}"
                  .format(_format_resource_name(res_type, resource_id)))
        for retry in range(retries):
            try:
                self.delete(resource_id)
            except Exception as e:
                # Checking if resource doesn't exist
                if self._is_openstack_404_error(e):
                    lgr.debug("resource {0} wasn't found".format(resource_id))
                    return False

                # Different error occurred. Retry or give up.
                lgr.debug("Error while attempting to delete resource "
                          "{0} [retry {1} of {2}]: {3}".format(
                              _format_resource_name(res_type, resource_id),
                              retry, retries, str(e)))
                time.sleep(sleep)
                continue

            try:
                self._wait_for_resource_to_be_deleted(resource_id)
                lgr.debug('resource {0} terminated'.format(resource_id))
                return True
            except Exception as e:
                lgr.debug('Error while waiting for resource {0} '
                          'to terminate: {1}'.format(
                              _format_resource_name(res_type, resource_id),
                              str(e)))
                return None
        lgr.debug('Failed all retries to delete resource {0}'
                  .format(_format_resource_name(res_type, resource_id)))
        return None

    def _wait_for_resource_to_be_deleted(self, resource_id):
        timeout = 20
        deadline = time.time() + timeout
        while time.time() < deadline:
            try:
                self.get_by_id(resource_id)
                lgr.debug('resource {0} is still up'.format(resource_id))
            except Exception as e:
                if self._is_openstack_404_error(e):
                    return
                raise
            time.sleep(2)
        else:
            raise RuntimeError('resource {0} failed to terminate in time'
                               .format(resource_id))

    def _is_openstack_404_error(self, e):
        # It seems like at the moment, exceptions from Neutron for example
        # are general "NeutronError" exceptions rather than a clean
        # neutronclient.common.exceptions.NotFound error, which is
        # why we check for the status code instead.
        # nova in different regions and neutron may use either status_code
        # or http_status fields.
        return hasattr(e, 'status_code') and e.status_code == 404 or \
            hasattr(e, 'http_status') and e.http_status == 404

    def _create_or_ensure_exists(self, provider_config, name, *args, **kw):
        """
        if resource exists:
            if resource is server:
                raise already exists
            use resource
        else:
            if not create_if_missing:
                raise does not exist
            create resource
        """
        if self._check(name, *args, **kw):
            if self.__class__.WHAT in ('server'):
                raise OpenStackLogicError("{0} '{1}' already exists".format(
                                          self.__class__.WHAT, name))
            the_id = self.ensure_exists(name, *args, **kw)
            created = False
        else:
            if CREATE_IF_MISSING in provider_config \
                    and not provider_config[CREATE_IF_MISSING]:
                raise OpenStackLogicError("{0} '{1}' is not configured to"
                                          " create_if_missing but but does not"
                                          " exist."
                                          .format(self.__class__.WHAT, name))
            the_id = self._create(name, *args, **kw)
            created = True
        return the_id, created

    def ensure_exists(self, name, *args, **kw):
        lgr.debug("Will use existing {0} '{1}'"
                  .format(self.__class__.WHAT, name))
        ret = self.find_by_name(name)
        if not ret:
            raise OpenStackLogicError("{0} '{1}' was not found".format(
                self.__class__.WHAT, name))
        return ret['id']

    def find_by_name(self, name):
        matches = self.list_objects_with_name(name)

        if len(matches) == 0:
            return None
        if len(matches) == 1:
            return matches[0]
        raise OpenStackLogicError("Lookup of {0} named '{1}' failed. There "
                                  "are {2} matches."
                                  .format(self.__class__.WHAT, name,
                                          len(matches)))

    def _fail_on_missing_required_parameters(self, obj, required_parameters,
                                             hint_where):
        for k in required_parameters:
            if k not in obj:
                raise OpenStackLogicError("Required parameter '{0}' is "
                                          "missing (under {3}'s properties."
                                          "{1}). "
                                          "Required parameters are: {2}"
                                          .format(k, hint_where,
                                                  required_parameters,
                                                  self.__class__.WHAT))


class BaseControllerNova(BaseController):
    def __init__(self, connector):
        BaseController.__init__(self)
        self.nova_client = connector.get_nova_client()


class BaseControllerNeutron(BaseController):
    def __init__(self, connector):
        BaseController.__init__(self)
        self.neutron_client = connector.get_neutron_client()


class OpenStackNetworkController(BaseControllerNeutron):
    WHAT = 'network'

    def list_objects_with_name(self, name):
        return self.neutron_client.list_networks(name=name)['networks']

    def create(self, name, ext=False):
        n = {
            'network': {
                'name': name,
                'admin_state_up': True,
            }
        }
        if ext:
            n['router:external'] = ext
        ret = self.neutron_client.create_network(n)
        return ret['network']['id']

    def get_by_id(self, id):
        return self.neutron_client.show_network(id)

    def check_for_delete_conflicts(self, network_id, **kwargs):
        # checking for collisions with unknown subnets
        # Notes:
        # 1) No check for unknown servers on the known subnets is made,
        # as it is expected for those subnets to be go through deletion
        # before the network does. Same goes for routers and router ports
        # (also note that it's impossible to connect a network without
        # subnets can't to a router port).
        # 2) While it is possible to connect a server 'directly' to a
        # network (i.e. a subnet-less network), there's no need to check for
        # server conflicts as such a network can be deleted regardless of
        # such servers, with no effect on the servers.
        # 3) On the other hand, while Openstack does allow for network
        # deletion without deleting its subnets beforehand, this in practice
        #  also deletes the underlying subnets - and therefore we do have to
        #  check for subnet conflicts.

        subnets_for_deletion = kwargs.get('subnets_for_deletion', {})
        subnet_conflicts = [('subnet', subnet) for subnet in self.get_by_id(
            network_id)['network']['subnets'] if subnet
            not in subnets_for_deletion]
        return subnet_conflicts

    def delete(self, network_id):
        self.neutron_client.delete_network(network_id)


class OpenStackSubnetController(BaseControllerNeutron):
    WHAT = 'subnet'

    def list_objects_with_name(self, name):
        return self.neutron_client.list_subnets(name=name)['subnets']

    def create(self, name, ip_version, cidr, dns_nameservers, net_id):
        ret = self.neutron_client.create_subnet({
            'subnet': {
                'name': name,
                'ip_version': ip_version,
                'cidr': cidr,
                'dns_nameservers': dns_nameservers,
                'network_id': net_id
            }
        })
        return ret['subnet']['id']

    def get_by_id(self, id):
        return self.neutron_client.show_subnet(id)

    def check_for_delete_conflicts(self, subnet_id, **kwargs):
        # checking for collisions with unknown servers and routers
        servers_for_deletion = kwargs.get('servers_for_deletion', {})
        routers_for_deletion = kwargs.get('routers_for_deletion', {})

        router_conflicts = []
        server_conflicts = []
        ports = self.neutron_client.list_ports()['ports']
        for port in ports:
            # for each port, check if it has an ip on the given subnet,
            # if it belongs to a server or a router (and not, for example,
            # a DHCP port), and if that device is up for deletion or not
            if 'device_owner' in port and \
                len(port['fixed_ips']) > 0 and \
                ((port['device_owner'] == 'network:router_interface' and
                  port['device_id'] not in routers_for_deletion) or
                 (port['device_owner'].startswith('compute') and
                  port['device_id'] not in servers_for_deletion)):
                for fixed_ip in port['fixed_ips']:
                    # should be only one, but iterating over it anyway.
                    if 'subnet_id' in fixed_ip and fixed_ip['subnet_id'] == \
                            subnet_id:
                        if port['device_owner'] == 'network:router_interface':
                            router_conflicts.append(('router',
                                                     port['device_id']))
                        else:
                            server_conflicts.append(('server',
                                                    port['device_id']))
        return server_conflicts + router_conflicts

    def delete(self, subnet_id):
        self.neutron_client.delete_subnet(subnet_id)


class OpenStackFloatingIpController(BaseControllerNeutron):
    WHAT = 'floating_ip'

    def list_objects_with_name(self, name):
        raise RuntimeError('UNSUPPORTED OPERATION')

    def create(self, name):
        raise RuntimeError('UNSUPPORTED OPERATION')

    def allocate_ip(self, external_network_id):
        floating_ip = self.neutron_client.create_floatingip(
            {
                "floatingip":
                {
                    "floating_network_id": external_network_id,
                }
            })
        return floating_ip

    def get_by_id(self, id):
        return self.neutron_client.show_floatingip(id)

    def check_for_delete_conflicts(self, floating_ip_id, **kwargs):
        return []

    def delete(self, floating_ip_id):
        self.neutron_client.delete_floatingip(floating_ip_id)


class OpenStackRouterController(BaseControllerNeutron):
    WHAT = 'router'

    def list_objects_with_name(self, name):
        return self.neutron_client.list_routers(name=name)['routers']

    def create(self, name, interfaces=None, external_gateway_info=None):
        args = {
            'router': {
                'name': name,
                'admin_state_up': True
            }
        }
        if external_gateway_info:
            args['router']['external_gateway_info'] = external_gateway_info
        router_id = self.neutron_client.create_router(args)['router']['id']
        if interfaces:
            for i in interfaces:
                self.neutron_client.add_interface_router(router_id, i)
        return router_id

    def get_by_id(self, id):
        return self.neutron_client.show_router(id)

    def check_for_delete_conflicts(self, router_id, **kwargs):
        # checking for collisions with unknown floating_ips.
        floating_ips_for_deletion = kwargs.get('floating_ips_for_deletion', {})
        floating_ips_conflicts = [('floating_ip', floating_ip['id']) for
                                  floating_ip in
                                  self.neutron_client.list_floatingips()[
                                      'floatingips'] if floating_ip[
                                      'router_id'] == router_id and
                                  floating_ip['id'] not in
                                  floating_ips_for_deletion]
        return floating_ips_conflicts

    def delete(self, router_id):
        for port in self.neutron_client.list_ports(
                device_id=router_id)['ports']:
            for interface in port['fixed_ips']:
                # should be only one, but iterating over it anyway.
                self.neutron_client.remove_interface_router(router_id,
                                                            interface)
        self.neutron_client.delete_router(router_id)


class OpenStackNovaSecurityGroupController(BaseControllerNova):
    WHAT = 'nova security group'

    def list_objects_with_name(self, name):
        sgs = self.nova_client.security_groups.list()
        return [{'id': sg.id} for sg in sgs if sg.name == name]

    def create(self, name, description, rules):
        sg = self.nova_client.security_groups.create(name, description)
        for rule in rules:
            self.nova_client.security_group_rules.create(
                sg.id,
                ip_protocol="tcp",
                from_port=rule['port'],
                to_port=rule['port'],
                cidr=rule.get('cidr'),
                group_id=rule.get('group_id')
            )
        return sg.id

    def get_by_id(self, id):
        return self.nova_client.security_groups.get(id)

    def check_for_delete_conflicts(self, sg_id, **kwargs):
        # checking for collisions with unknown servers
        servers_for_deletion = kwargs.get('servers_for_deletion', {})
        servers = self.nova_client.servers.list()
        server_conflicts = []
        for server in servers:
            if server.id not in servers_for_deletion:
                for sg in server.security_groups:
                    if sg['id'] == sg_id:
                        server_conflicts.append(('server', server.id))
        return server_conflicts

    def delete(self, sg_id):
        self.nova_client.security_groups.delete(sg_id)


class OpenStackNeutronSecurityGroupController(BaseControllerNeutron):
    WHAT = 'neutron security group'

    def list_objects_with_name(self, name):
        return self.neutron_client.list_security_groups(
            name=name)['security_groups']

    def create(self, name, description, rules):
        sg = self.neutron_client.create_security_group({
            'security_group': {
                'name': name,
                'description': description,
            }
        })['security_group']
        self.add_rules(sg['id'], rules)
        return sg['id']

    def add_rules(self, sg_id, rules):
        for rule in rules:
            self.neutron_client.create_security_group_rule({
                'security_group_rule': {
                    'security_group_id': sg_id,
                    'direction': 'ingress',
                    'protocol': 'tcp',
                    'port_range_min': rule['port'],
                    'port_range_max': rule['port'],
                    'remote_ip_prefix': rule.get('cidr'),
                    'remote_group_id': rule.get('group_id'),
                }
            })

    def get_by_id(self, id):
        return self.neutron_client.show_security_group(id)

    def check_for_delete_conflicts(self, sg_id, **kwargs):
        # checking for collisions with unknown servers and routers.
        # note that there's no 'routers_for_deletion' parameter, as we don't
        # link between any security group and a router port on bootstrap,
        # so any linked port is in fact a conflict.
        servers_for_deletion = kwargs.get('servers_for_deletion', {})

        server_conflicts = []
        router_conflicts = []
        for port in self.neutron_client.list_ports()['ports']:
            if sg_id in port['security_groups']:
                if port['device_owner'] == 'network:router_interface':
                    router_conflicts.append(('router', port['device_id']))
                elif port['device_owner'].startswith('compute') and \
                        port['device_id'] not in servers_for_deletion:
                    server_conflicts.append(('server', port['device_id']))
        return server_conflicts + router_conflicts

    def delete(self, sg_id):
        self.neutron_client.delete_security_group(sg_id)


class OpenStackKeypairController(BaseControllerNova):
    WHAT = 'keypair'

    def list_objects_with_name(self, name):
        keypairs = self.nova_client.keypairs.list()
        return [{'id': keypair.id} for keypair in keypairs if
                keypair.id == name]

    def create(self, key_name, private_key_target_path=None,
               public_key_filepath=None, *args, **kwargs):
        if not private_key_target_path and not public_key_filepath:
            raise RuntimeError("Must provide either private key target path "
                               "or public key filepath to create keypair")

        if public_key_filepath:
            with open(public_key_filepath, 'r') as f:
                keypair = self.nova_client.keypairs.create(key_name, f.read())
        else:
            keypair = self.nova_client.keypairs.create(key_name)
            pk_target_path = expanduser(private_key_target_path)
            _mkdir_p(os.path.dirname(private_key_target_path))
            with open(pk_target_path, 'w') as f:
                f.write(keypair.private_key)
                os.system('chmod 600 {0}'.format(pk_target_path))
        return keypair.id

    def get_by_id(self, id):
        return self.nova_client.keypairs.get(id)

    def check_for_delete_conflicts(self, keypair_id, **kwargs):
        # Note: While it might be somewhat weird to delete a keypair which is
        # currently in use by a server, Openstack does allow this and thus
        # so do we.
        return []

    def delete(self, keypair_id):
        self.nova_client.keypairs.delete(keypair_id)


class OpenStackServerController(BaseControllerNova):
    WHAT = 'server'

    def list_objects_with_name(self, name):
        servers = self.nova_client.servers.list(True, {'name': name})
        return [{'id': server.id} for server in servers]

    def create(self, name, server_config, management_server_keypair_name,
               sgm_id, *args, **kwargs):
        """
        Creates a server. Exposes the parameters mentioned in
        http://docs.openstack.org/developer/python-novaclient/api/novaclient
        .v1_1.servers.html#novaclient.v1_1.servers.ServerManager.create
        """

        self._fail_on_missing_required_parameters(
            server_config,
            ('name', 'flavor', 'image'),
            'compute.management_server.instance')

        # First parameter is 'self', skipping
        params_names = inspect.getargspec(
            self.nova_client.servers.create).args[1:]
        params_default_values = inspect.getargspec(
            self.nova_client.servers.create).defaults
        params = dict(itertools.izip(params_names, params_default_values))

        # Fail on unsupported parameters
        for k in server_config:
            if k not in params:
                raise ValueError("Parameter with name '{0}' must not be passed"
                                 " to openstack provisioner (under "
                                 "compute.management_server.instance)"
                                 .format(k))

        for k in params:
            if k in server_config:
                params[k] = server_config[k]

        server_name = server_config['name']
        if self.find_by_name(server_name):
            raise RuntimeError("Can not provision the server with name '{0}'"
                               " because server with such name "
                               "already exists"
                               .format(server_name))

        lgr.debug("Asking Nova to create server. Parameters: {0}"
                  .format(str(params)))

        configured_sgs = []
        if params['security_groups'] is not None:
            configured_sgs = params['security_groups']
        params['security_groups'] = [sgm_id] + configured_sgs

        params['key_name'] = management_server_keypair_name

        server = self.nova_client.servers.create(**params)
        server = self._wait_for_server_to_become_active(server_name, server)
        return server.id

    def add_floating_ip(self, server_id, ip):

        # Extra: detach floating ip from existng server
        while True:
            ls = self.nova_client.floating_ips.findall(ip=ip)
            if len(ls) == 0:
                raise OpenStackLogicError(
                    "Floating IP {0} does not exist so it can "
                    "not be attached to server {1}".format(ip, server_id))
            if len(ls) > 1:
                raise OpenStackLogicError(
                    "Floating IP {0} is attached to "
                    "{1} instances".format(ip, len(ls)))

            if not ls[0].instance_id:
                lgr.debug(
                    "Floating IP {0} is not attached to any instance. "
                    "Continuing.".format(ip))
                break

            lgr.debug(
                "Floating IP {0} is attached "
                "to instance {1}. Detaching.".format(ip, ls[0].instance_id))
            self.nova_client.servers.remove_floating_ip(ls[0].instance_id, ip)
            time.sleep(1)

        server = self.nova_client.servers.get(server_id)
        server.add_floating_ip(ip)

    def get_server_ips_in_network(self, server_id, network_name):
        server = self.nova_client.servers.get(server_id)
        if network_name not in server.networks:
            raise OpenStackLogicError(
                "Server {0} ({1}) does not have address in"
                " network {2}".format(server.name, server_id, network_name))
        return server.networks[network_name]

    def _wait_for_server_to_become_active(self, server_name, server):
        timeout = 100
        while server.status != "ACTIVE":
            timeout -= 5
            if timeout <= 0:
                raise RuntimeError('Server failed to start in time')
            time.sleep(5)
            server = self.nova_client.servers.get(server.id)

        return server

    def get_by_id(self, id):
        return self.nova_client.servers.get(id)

    def check_for_delete_conflicts(self, server_id, **kwargs):
        return []

    def delete(self, server_id):
        self.nova_client.servers.delete(server_id)


class OpenStackConnector(object):
    # TODO: maybe lazy?
    def __init__(self, provider_config):
        self.config = provider_config
        self.keystone_client = keystone_client.Client(
            **self.config['keystone'])

        if self.config['networking']['neutron_supported_region']:
            self.neutron_client = \
                neutron_client.Client('2.0',
                                      endpoint_url=provider_config
                                      ['networking']
                                      ['neutron_url'],
                                      token=self.keystone_client.auth_token)
            self.neutron_client.format = 'json'
        else:
            self.neutron_client = None

        kconf = self.config['keystone']
        self.nova_client = nova_client.Client(
            kconf['username'],
            kconf['password'],
            kconf['tenant_name'],
            kconf['auth_url'],
            region_name=self.config['compute']['region'],
            http_log_debug=False
        )

    def get_keystone_client(self):
        return self.keystone_client

    def get_neutron_client(self):
        return self.neutron_client

    def get_nova_client(self):
        return self.nova_client<|MERGE_RESOLUTION|>--- conflicted
+++ resolved
@@ -1130,8 +1130,6 @@
                     lgr.error('failed to install cloudify-core')
                     return False
 
-<<<<<<< HEAD
-=======
                 lgr.info('deploying cloudify-ui')
                 self.verbose_output = False
                 r = self._unpack(
@@ -1141,7 +1139,6 @@
                     return False
                 lgr.info('done')
 
->>>>>>> 9919857d
                 lgr.info('deploying cloudify agent')
                 self.verbose_output = False
                 r = self._unpack(
@@ -1156,7 +1153,7 @@
                     lgr.info('\n\n\n\n\nentering dev-mode. '
                              'dev configuration will be applied...\n'
                              'NOTE: an internet connection might be '
-                             'required...')
+                             'necessary...')
 
                     dev_config = self.config['dev']
                     # lgr.debug(json.dumps(dev_config, sort_keys=True,
