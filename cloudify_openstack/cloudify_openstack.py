--- conflicted
+++ resolved
@@ -202,18 +202,14 @@
             driver.create_topology()
         return public_ip, private_ip, ssh_key, ssh_user, provider_context
 
-<<<<<<< HEAD
     def bootstrap(self, mgmt_ip, private_ip, mgmt_ssh_key, mgmt_ssh_user,
                   dev_mode=False):
         driver = self._get_driver(self.provider_config)
         driver.copy_files_to_manager(mgmt_ip, mgmt_ssh_key, mgmt_ssh_user)
         return super(ProviderManager, self).bootstrap(
             mgmt_ip, private_ip, mgmt_ssh_key, mgmt_ssh_user, dev_mode)
-
-    def validate(self, validation_errors={}):
-=======
+    
     def validate(self):
->>>>>>> 3b4e2224
         """
         validations to be performed before provisioning and bootstrapping
         the management server.
@@ -654,12 +650,8 @@
     def copy_files_to_manager(self, mgmt_ip, ssh_key, ssh_user):
         def _copy(userhome_on_management,
                   keystone_config, agents_key_path,
-<<<<<<< HEAD
-                  networking):
+                  networking, cloudify_config):
             ssh_config = self.config['cloudify']['bootstrap']['ssh']
-=======
-                  networking, cloudify_config):
->>>>>>> 3b4e2224
 
             env.user = ssh_user
             env.key_filename = ssh_key
