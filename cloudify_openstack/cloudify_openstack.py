########
# Copyright (c) 2014 GigaSpaces Technologies Ltd. All rights reserved
#
# Licensed under the Apache License, Version 2.0 (the "License");
# you may not use this file except in compliance with the License.
# You may obtain a copy of the License at
#
#        http://www.apache.org/licenses/LICENSE-2.0
#
# Unless required by applicable law or agreed to in writing, software
# distributed under the License is distributed on an "AS IS" BASIS,
# WITHOUT WARRANTIES OR CONDITIONS OF ANY KIND, either express or implied.
# See the License for the specific language governing permissions and
# limitations under the License.
############

__author__ = 'ran'

# Standard
import os
import errno
import shutil
import inspect
import itertools
import time
import yaml
import json
import socket
import paramiko
import tempfile
import sys
from os.path import expanduser
from copy import deepcopy
from scp import SCPClient
from fabric.api import run, env
from fabric.context_managers import settings, hide
import logging
import logging.config
import config

# Validator
from IPy import IP
from jsonschema import ValidationError, Draft4Validator
from schemas import OPENSTACK_SCHEMA

# OpenStack
import keystoneclient.v2_0.client as keystone_client
import novaclient.v1_1.client as nova_client
import neutronclient.neutron.client as neutron_client


EP_FLAG = 'use_existing'

EXTERNAL_MGMT_PORTS = (22, 8100)  # SSH, REST service
INTERNAL_MGMT_PORTS = (5555, 5672, 53229)  # Riemann, RabbitMQ, FileServer

INTERNAL_AGENT_PORTS = (22,)

SSH_CONNECT_RETRIES = 12
SSH_CONNECT_SLEEP = 5
SSH_CONNECT_PORT = 22

SHELL_PIPE_TO_LOGGER = ' |& logger -i -t cosmo-bootstrap -p local0.info'

FABRIC_RETRIES = 3
FABRIC_SLEEPTIME = 3

CONFIG_FILE_NAME = 'cloudify-config.yaml'
DEFAULTS_CONFIG_FILE_NAME = 'cloudify-config.defaults.yaml'

CLOUDIFY_PACKAGES_PATH = '/cloudify'
CLOUDIFY_COMPONENTS_PACKAGE_PATH = '/cloudify3-components'
CLOUDIFY_PACKAGE_PATH = '/cloudify3'
AGENT_PACKAGES_PATH = '/cloudify-agents'

verbose_output = False


# initialize logger
if os.path.isfile(config.LOG_DIR):
    sys.exit('file {0} exists - cloudify log directory cannot be created '
             'there. please remove the file and try again.'
             .format(config.LOG_DIR))
try:
    logfile = config.LOGGER['handlers']['file']['filename']
    d = os.path.dirname(logfile)
    if not os.path.exists(d):
        os.makedirs(d)
    logging.config.dictConfig(config.LOGGER)
    lgr = logging.getLogger('main')
    lgr.setLevel(logging.INFO)
    flgr = logging.getLogger('file')
    flgr.setLevel(logging.DEBUG)
except ValueError:
    sys.exit('could not initialize logger.'
             ' verify your logger config'
             ' and permissions to write to {0}'
             .format(logfile))

# http://stackoverflow.com/questions/8144545/turning-off-logging-in-paramiko
logging.getLogger("paramiko").setLevel(logging.WARNING)
logging.getLogger("requests.packages.urllib3.connectionpool").setLevel(
    logging.ERROR)


def init(target_directory, reset_config, is_verbose_output=False):
    _set_global_verbosity_level(is_verbose_output)

    if not reset_config and os.path.exists(
            os.path.join(target_directory, CONFIG_FILE_NAME)):
        return False

    provider_dir = os.path.dirname(os.path.realpath(__file__))
    files_path = os.path.join(provider_dir, CONFIG_FILE_NAME)

    lgr.debug('copying provider files from {0} to {1}'
              .format(files_path, target_directory))
    shutil.copy(files_path, target_directory)
    return True


def bootstrap(config_path=None, is_verbose_output=False,
              bootstrap_using_script=True, keep_up=False,
              dev_mode=False):
    driver = _get_driver(config_path, is_verbose_output=is_verbose_output)
    mgmt_ip, provider_context = \
        driver.bootstrap(bootstrap_using_script, keep_up, dev_mode)
    return mgmt_ip, provider_context


def teardown(config_path, provider_context, ignore_conflicts,
             is_verbose_output=False):
    driver = _get_driver(config_path, provider_context, is_verbose_output)
    driver.delete_topology(ignore_conflicts)


def _get_driver(config_path, provider_context=None, is_verbose_output=False):
    _set_global_verbosity_level(is_verbose_output)
    provider_config = _read_config(config_path)
    provider_context = provider_context if provider_context else {}
    _validate_config(provider_config)
    connector = OpenStackConnector(provider_config)
    network_controller = OpenStackNetworkController(connector)
    subnet_controller = OpenStackSubnetController(connector)
    router_controller = OpenStackRouterController(connector)
    floating_ip_controller = OpenStackFloatingIpController(connector)
    keypair_controller = OpenStackKeypairController(connector)
    server_controller = OpenStackServerController(connector)
    if provider_config['networking']['neutron_supported_region']:
        sg_controller = OpenStackNeutronSecurityGroupController(connector)
    else:
        sg_controller = OpenStackNovaSecurityGroupController(connector)
    driver = CosmoOnOpenStackDriver(
        provider_config, provider_context, network_controller,
        subnet_controller, router_controller, sg_controller,
        floating_ip_controller, keypair_controller, server_controller)
    return driver


def _set_global_verbosity_level(is_verbose_output=False):
    # we need both lgr.setLevel and the verbose_output parameter
    # since not all output is generated at the logger level.
    # verbose_output can help us control that.
    global verbose_output
    verbose_output = is_verbose_output
    if verbose_output:
        lgr.setLevel(logging.DEBUG)


def _read_config(config_file_path):

    if not config_file_path:
        config_file_path = CONFIG_FILE_NAME
    defaults_config_file_path = os.path.join(
        os.path.dirname(os.path.realpath(__file__)),
        DEFAULTS_CONFIG_FILE_NAME)

    if not os.path.exists(config_file_path) or not os.path.exists(
            defaults_config_file_path):
        if not os.path.exists(defaults_config_file_path):
            raise ValueError('Missing the defaults configuration file; '
                             'expected to find it at {0}'.format(
                                 defaults_config_file_path))
        raise ValueError('Missing the configuration file; expected to find '
                         'it at {0}'.format(config_file_path))

    lgr.debug('reading provider config files')
    with open(config_file_path, 'r') as config_file, \
            open(defaults_config_file_path, 'r') as defaults_config_file:

        lgr.debug('safe loading user config')
        user_config = yaml.safe_load(config_file.read())

        lgr.debug('safe loading default config')
        defaults_config = yaml.safe_load(defaults_config_file.read())

    lgr.debug('merging configs')
    merged_config = _deep_merge_dictionaries(user_config, defaults_config) \
        if user_config else defaults_config
    return merged_config


def _deep_merge_dictionaries(overriding_dict, overridden_dict):
    merged_dict = deepcopy(overridden_dict)
    for k, v in overriding_dict.iteritems():
        if k in merged_dict and isinstance(v, dict):
            if isinstance(merged_dict[k], dict):
                merged_dict[k] = _deep_merge_dictionaries(v, merged_dict[k])
            else:
                raise RuntimeError('type conflict at key {0}'.format(k))
        else:
            merged_dict[k] = deepcopy(v)
    return merged_dict


def _mkdir_p(path):
    try:
        lgr.debug('creating dir {0}'
                  .format(path))
        os.makedirs(path)
    except OSError, exc:
        if exc.errno == errno.EEXIST and os.path.isdir(path):
            return
        raise


def _validate_config(provider_config, schema=OPENSTACK_SCHEMA):
    global validated
    validated = True
    verifier = OpenStackConfigFileValidator()

    lgr.info('validating provider configuration file...')
    verifier._validate_cidr('networking.subnet.cidr',
                            provider_config['networking']
                            ['subnet']['cidr'])
    verifier._validate_cidr('networking.management_security_group.cidr',
                            provider_config['networking']
                            ['management_security_group']['cidr'])
    verifier._validate_schema(provider_config, schema)

    if validated:
        lgr.info('provider configuration file validated successfully')
    else:
        lgr.error('provider configuration validation failed!')
        sys.exit(1)


class OpenStackConfigFileValidator:

    def _validate_schema(self, provider_config, schema):
        global validated
        v = Draft4Validator(schema)
        if v.iter_errors(provider_config):
            errors = ';\n'.join('config file validation error found at key:'
                                ' %s, %s' % ('.'.join(e.path), e.message)
                                for e in v.iter_errors(provider_config))
        try:
            v.validate(provider_config)
        except ValidationError:
            validated = False
            lgr.error('{0}'.format(errors))

    def _validate_cidr(self, field, cidr):
        global validated
        try:
            IP(cidr)
        except ValueError as e:
            validated = False
            lgr.error('config file validation error found at key:'
                      ' {0}. {1}'.format(field, e.message))


class CosmoOnOpenStackDriver(object):
    """ Bootstraps Cosmo on OpenStack """

    def __init__(self, provider_config, provider_context, network_controller,
                 subnet_controller, router_controller, sg_controller,
                 floating_ip_controller, keypair_controller,
                 server_controller):
        self.config = provider_config
        self.provider_context = provider_context
        self.network_controller = network_controller
        self.subnet_controller = subnet_controller
        self.router_controller = router_controller
        self.sg_controller = sg_controller
        self.floating_ip_controller = floating_ip_controller
        self.keypair_controller = keypair_controller
        self.server_controller = server_controller

        global verbose_output
        self.verbose_output = verbose_output

    def bootstrap(self, bootstrap_using_script, keep_up, dev_mode):

        installed = None
        mgmt_ip, private_ip = self.create_topology()
        if mgmt_ip is not None:
            installed = self._bootstrap_manager(mgmt_ip,
                                                private_ip,
                                                bootstrap_using_script,
                                                dev_mode)

        if mgmt_ip and installed:
            return mgmt_ip, self.provider_context
        else:
            if keep_up:
                lgr.info('manager server will remain up')
                sys.exit(1)
            else:
                lgr.info('tearing down topology'
                         ' due to bootstrap failure')
<<<<<<< HEAD
                self.delete_topology()
=======
                # try:
                server = self.server_killer.list_objects_by_ip(mgmt_ip)
                # except:
                # servers = self.server_killer.list_objects_with_name(
                # provider_config['compute']
                # ['management_server']['instance']['name'])
                if server is not None:
                    self.server_killer.kill(server)
                else:
                    lgr.info('server is not up, exiting')
>>>>>>> 617f82cb
                sys.exit(1)

    def create_topology(self):
        resources = {}
        self.provider_context['resources'] = resources

        compute_config = self.config['compute']
        insconf = compute_config['management_server']['instance']

        is_neutron_supported_region = \
            self.config['networking']['neutron_supported_region']
        if is_neutron_supported_region:
            nconf = self.config['networking']['int_network']
            net_id = self.network_controller\
                .create_or_ensure_exists_log_resources(
                    nconf,
                    nconf['name'],
                    resources,
                    'int_network',
                    False)

            sconf = self.config['networking']['subnet']
            subnet_id = self.subnet_controller.\
                create_or_ensure_exists_log_resources(
                    sconf,
                    sconf['name'],
                    resources,
                    'subnet',
                    False,
                    sconf['ip_version'],
                    sconf['cidr'],
                    sconf['dns_nameservers'],
                    net_id)

            enconf = self.config['networking']['ext_network']
            enet_id = self.network_controller.\
                create_or_ensure_exists_log_resources(
                    enconf,
                    enconf['name'],
                    resources,
                    'ext_network',
                    False,
                    ext=True)

            rconf = self.config['networking']['router']
            self.router_controller.\
                create_or_ensure_exists_log_resources(
                    rconf,
                    rconf['name'],
                    resources,
                    'router',
                    False,
                    interfaces=[{'subnet_id': subnet_id}],
                    external_gateway_info={"network_id": enet_id})

            insconf['nics'] = [{'net-id': net_id}]

        # Security group for Cosmo created instances
        asgconf = self.config['networking']['agents_security_group']
        asg_id, agent_sg_created = self.sg_controller.\
            create_or_ensure_exists_log_resources(
                asgconf,
                asgconf['name'],
                resources,
                'agents_security_group',
                True,
                'Cosmo created machines',
                [])

        # Security group for Cosmo manager, allows created
        # instances -> manager communication
        msgconf = self.config['networking']['management_security_group']
        sg_rules = \
            [{'port': p, 'group_id': asg_id} for p in INTERNAL_MGMT_PORTS] + \
            [{'port': p, 'cidr': msgconf['cidr']} for p in EXTERNAL_MGMT_PORTS]
        msg_id = self.sg_controller.create_or_ensure_exists_log_resources(
            msgconf,
            msgconf['name'],
            resources,
            'management_security_group',
            False,
            'Cosmo Manager',
            sg_rules)

        # Add rules to agent security group. (Happens here because we need
        # the management security group id)
        if agent_sg_created:
            self.sg_controller.add_rules(asg_id,
                                         [{'port': port, 'group_id': msg_id}
                                          for port in INTERNAL_AGENT_PORTS])

        # Keypairs setup
        mgr_kpconf = compute_config['management_server']['management_keypair']
        self.keypair_controller.create_or_ensure_exists_log_resources(
            mgr_kpconf,
            mgr_kpconf['name'],
            resources,
            'management_keypair',
            False,
            private_key_target_path=
            mgr_kpconf['auto_generated']['private_key_target_path'] if
            'auto_generated' in mgr_kpconf else None,
            public_key_filepath=
            mgr_kpconf['provided']['public_key_filepath'] if
            'provided' in mgr_kpconf else None
        )

        agents_kpconf = compute_config['agent_servers']['agents_keypair']
        self.keypair_controller.create_or_ensure_exists_log_resources(
            agents_kpconf,
            agents_kpconf['name'],
            resources,
            'agents_keypair',
            False,
            private_key_target_path=agents_kpconf['auto_generated']
            ['private_key_target_path'] if 'auto_generated' in
                                           agents_kpconf else None,
            public_key_filepath=
            agents_kpconf['provided']['public_key_filepath'] if
            'provided' in agents_kpconf else None
        )

        server_id = self.server_controller.\
            create_or_ensure_exists_log_resources(
                insconf,
                insconf['name'],
                resources,
                'management_server',
                False,
                {k: v for k, v in insconf.iteritems() if k != EP_FLAG},
                mgr_kpconf['name'],
                msg_id if is_neutron_supported_region else msgconf['name']
            )

        if is_neutron_supported_region:
            network_name = nconf['name']
            if not insconf[EP_FLAG]:  # new server
                self._attach_floating_ip(
                    compute_config['management_server'], enet_id, server_id,
                    resources)
            else:  # existing server
                ips = self.server_controller.get_server_ips_in_network(
                    server_id, nconf['name'])
                if len(ips) < 2:
                    self._attach_floating_ip(
                        compute_config['management_server'], enet_id,
                        server_id, resources)
        else:
            network_name = 'private'

        ips = self.server_controller.get_server_ips_in_network(server_id,
                                                               network_name)
        private_ip, public_ip = ips[:2]
        return public_ip, private_ip

    def _check_and_handle_delete_conflicts(self, resources):
        all_conflicts = {}

        def check_for_conflicts(resource_name, controller, **kwargs):
            resource_data = resources[resource_name]
            conflicts = {}
            if resource_data['created']:
                conflicts = controller.check_for_delete_conflicts(
                    resource_data['id'], **kwargs)
            all_conflicts[resource_name] = conflicts

        def get_known_resource_id(resource_name):
            return resources[resource_name]['id']

        check_for_conflicts('floating_ip', self.floating_ip_controller)
        check_for_conflicts('management_server', self.server_controller)
        check_for_conflicts('agents_keypair', self.keypair_controller)
        check_for_conflicts('management_keypair', self.keypair_controller)

        known_server_id = get_known_resource_id('management_server')
        check_for_conflicts('management_security_group', self.sg_controller,
                            servers_for_deletion={known_server_id})
        check_for_conflicts('agents_security_group', self.sg_controller,
                            servers_for_deletion={known_server_id})

        known_network_id = get_known_resource_id('int_network')
        known_floating_ip_id = get_known_resource_id('floating_ip')
        check_for_conflicts('router', self.router_controller,
                            networks_for_deletion={known_network_id},
                            floating_ips_for_deletion=
                            {known_floating_ip_id})

        #Skipping ext_network - currently not automatically created/deleted.

        known_router_id = get_known_resource_id('router')
        check_for_conflicts('subnet', self.subnet_controller,
                            servers_for_deletion={known_server_id},
                            routers_for_deletion={known_router_id})

        known_subnet_id = get_known_resource_id('subnet')
        check_for_conflicts('int_network', self.network_controller,
                            subnets_for_deletion={known_subnet_id})

        self._propagate_conflicts_on_known_resources(resources, all_conflicts)

        def format_conflict_print(conflicted_resource_name,
                                  conflicts):
            conflict_lines = []
            for conflict_type, conflict_ids_list in conflicts.iteritems():
                conflict_lines.extend(['{0} {1}'.format(conflict_type,
                                                        conflict_id) for
                                       conflict_id in conflict_ids_list])
            return '\t{0} {1}:\n'\
                   '\t\t{2}'.format(
                       resources[conflicted_resource_name]['id'],
                       resources[conflicted_resource_name]['type'],
                       '\t\t'.join(['{0}\n'.format(conflict_line) for
                                    conflict_line in conflict_lines]))

        formatted_conflict_lines_str = ''.join(
            [format_conflict_print(conflicted_resource_name, conflicts)
             for conflicted_resource_name, conflicts in all_conflicts
                .iteritems() if any(
                    all_conflicts[conflicted_resource_name][k] for k
                    in all_conflicts[conflicted_resource_name].keys())])
        if len(formatted_conflict_lines_str) > 0:
            lgr.info('Conflicts detected:\n'
                     '{0}'.format(formatted_conflict_lines_str))
            return True
        return False

    def _propagate_conflicts_on_known_resources(self, resources,
                                                all_conflicts):
        if len(all_conflicts['management_server']) > 0:
            known_server_id = resources['management_server']['id']
            all_conflicts['management_security_group']['servers'].append(
                known_server_id)
            all_conflicts['agents_security_group']['servers'].append(
                known_server_id)
            all_conflicts['subnet']['servers'].append(known_server_id)

        if len(all_conflicts['floating_ip']) > 0:
            all_conflicts['router']['floating_ips'].append(
                resources['floating_ip']['id'])

        if len(all_conflicts['int_network']) > 0 or \
           len(all_conflicts['subnet']) > 0 or \
           len(all_conflicts['router']) > 0:
            #those three go down or stay up together
            all_conflicts['router']['networks'].append(
                resources['int_network']['id'])
            all_conflicts['subnet']['routers'].append(
                resources['router']['id'])
            all_conflicts['int_network']['subnets'].append(
                resources['subnet']['id'])

    def _delete_resources(self, resources):
        deleted_resources = []
        not_found_resources = []
        failed_to_delete_resources = []

        def del_resource(resource_name, controller):
            resource_data = resources[resource_name]
            if resource_data['created']:
                result = controller.delete_resource(resource_data['id'])
                if result is None:
                    failed_to_delete_resources.append(resource_data)
                else:
                    if result:
                        deleted_resources.append(resource_data)
                    else:
                        not_found_resources.append(resource_data)
                    del(resources[resource_name])

        #deleting in reversed order to creation order
        del_resource('floating_ip', self.floating_ip_controller)
        del_resource('management_server', self.server_controller)
        del_resource('agents_keypair', self.keypair_controller)
        del_resource('management_keypair', self.keypair_controller)
        del_resource('management_security_group', self.sg_controller)
        del_resource('agents_security_group', self.sg_controller)
        del_resource('router', self.router_controller)
        #Skipping ext_network - currently not automatically created/deleted.
        del_resource('subnet', self.subnet_controller)
        del_resource('int_network', self.network_controller)

        return (deleted_resources, not_found_resources,
                failed_to_delete_resources)

    def delete_topology(self, ignore_conflicts=False):
        resources = self.provider_context['resources']

        has_conflicts = self._check_and_handle_delete_conflicts(resources)
        if has_conflicts and not ignore_conflicts:
            lgr.info('Not going forward with teardown due to conflicts.')
            return

        deleted_resources, not_found_resources, failed_to_delete_resources =\
            self._delete_resources(resources)

        def format_resources_data_for_print(resources_data):
            return '\t'.join(['{0} {1}\n'.format(
                resource_data['id'], resource_data['type']) for
                resource_data in resources_data])

        deleted_resources_print = \
            'Successfully deleted the following resources:\n\t{0}\n' \
            .format(format_resources_data_for_print(deleted_resources))
        not_found_resources_print = \
            "The following resources weren't found:\n\t{0}\n" \
            .format(format_resources_data_for_print(not_found_resources))
        failed_to_delete_resources_print = \
            'Failed to delete the following resources:\n\t{0}' \
            .format(format_resources_data_for_print(
                failed_to_delete_resources))

        lgr.info(
            'Finished deleting topology;\n'
            '{0}{1}{2}'
            .format(
                deleted_resources_print if deleted_resources else '',
                not_found_resources_print if not_found_resources else '',
                failed_to_delete_resources_print if
                failed_to_delete_resources else ''))

    def _attach_floating_ip(self, mgmt_server_conf, enet_id, server_id,
                            resources):
        if 'floating_ip' in mgmt_server_conf:
            floating_ip = mgmt_server_conf['floating_ip']
            floating_ip_id = None
        else:
            floating_ip_obj = self.floating_ip_controller.allocate_ip(enet_id)
            floating_ip = floating_ip_obj['floatingip']['floating_ip_address']
            floating_ip_id = floating_ip_obj['floatingip']['id']

        resources['floating_ip'] = {
            'id': str(floating_ip_id),
            'ip': str(floating_ip),
            'type': 'floating ip',
            'created': 'floating_ip' not in mgmt_server_conf
        }

        lgr.info('attaching IP {0} to the instance'.format(
            floating_ip))
        self.server_controller.add_floating_ip(server_id, floating_ip)
        return floating_ip

    def _get_private_key_path_from_keypair_config(self, keypair_config):
        path = keypair_config['provided']['private_key_filepath'] if \
            'provided' in keypair_config else \
            keypair_config['auto_generated']['private_key_target_path']
        return expanduser(path)

    def _run_with_retries(self, command, retries=FABRIC_RETRIES,
                          sleeper=FABRIC_SLEEPTIME):

        for execution in range(retries):
            lgr.debug('running command: {0}'
                      .format(command))
            if not self.verbose_output:
                with hide('running', 'stdout'):
                    r = run(command)
            else:
                r = run(command)
            if r.succeeded:
                lgr.debug('successfully ran command: {0}'
                          .format(command))
                return True
            else:
                lgr.warning('retrying command: {0}'
                            .format(command))
                time.sleep(sleeper)
        lgr.error('failed to run: {0}, {1}'
                  .format(command, r.stderr))
        return False

    def _download_package(self, url, path):
        return self._run_with_retries('sudo wget -T 30 {0} -P {1}'
                                      .format(path, url))

    def _unpack(self, path):
        return self._run_with_retries('sudo dpkg -i {0}/*.deb'.format(path))

    def _run(self, command):
        return self._run_with_retries(command)

    def _bootstrap_manager(self,
                           mgmt_ip,
                           private_ip,
                           bootstrap_using_script,
                           dev_mode):
        lgr.info('initializing manager on the machine at {0}'
                 .format(mgmt_ip))
        compute_config = self.config['compute']
        cosmo_config = self.config['cloudify']
        mgmt_server_config = compute_config['management_server']
        mgr_kpconf = compute_config['management_server']['management_keypair']

        lgr.debug('creating ssh channel to machine...')
        try:
            ssh = self._create_ssh_channel_with_mgmt(
                mgmt_ip,
                self._get_private_key_path_from_keypair_config(
                    mgmt_server_config['management_keypair']),
                mgmt_server_config['user_on_management'])
        except:
            lgr.info('ssh channel creation failed. '
                     'your private and public keys might not be matching or '
                     'your security group might not be configured to allow '
                     'connections to port {0}.'.format(SSH_CONNECT_PORT))
            return False

        env.user = mgmt_server_config['user_on_management']
        env.warn_only = True
        env.abort_on_prompts = False
        env.connection_attempts = 5
        env.keepalive = 0
        env.linewise = False
        env.pool_size = 0
        env.skip_bad_hosts = False
        env.timeout = 10
        env.forward_agent = True
        env.status = False
        env.key_filename = [mgr_kpconf['auto_generated']
                            ['private_key_target_path']]

        if not bootstrap_using_script:
            try:
                self._copy_files_to_manager(
                    ssh,
                    mgmt_server_config['userhome_on_management'],
                    self.config['keystone'],
                    self._get_private_key_path_from_keypair_config(
                        compute_config['agent_servers']['agents_keypair']),
                    self.config['networking'])
            except:
                lgr.error('failed to copy keystone files')
                return False

            with settings(host_string=mgmt_ip), hide('running',
                                                     'stderr',
                                                     'aborts',
                                                     'warnings'):

                lgr.info('downloading cloudify components package...')
                r = self._download_package(
                    CLOUDIFY_PACKAGES_PATH,
                    cosmo_config['cloudify_components_package_url'])
                if not r:
                    lgr.error('failed to download components package. '
                              'please ensure package exists in its '
                              'configured location in the config file')
                    return False

                lgr.info('downloading cloudify package...')
                r = self._download_package(
                    CLOUDIFY_PACKAGES_PATH,
                    cosmo_config['cloudify_package_url'])
                if not r:
                    lgr.error('failed to download cloudify package. '
                              'please ensure package exists in its '
                              'configured location in the config file')
                    return False

                lgr.info('downloading cloudify ubuntu agent...')
                r = self._download_package(
                    AGENT_PACKAGES_PATH,
                    cosmo_config['cloudify_ubuntu_agent_url'])
                if not r:
                    lgr.error('failed to download cloudify ubuntu agent. '
                              'please ensure package exists in its '
                              'configured location in the config file')
                    return False

                lgr.info('unpacking cloudify packages...')
                r = self._unpack(
                    CLOUDIFY_PACKAGES_PATH)
                if not r:
                    lgr.error('failed to unpack cloudify packages')
                    return False

                lgr.debug('verifying verbosity for installation process')
                v = self.verbose_output
                self.verbose_output = True

                lgr.info('installing cloudify on {0}...'.format(mgmt_ip))
                r = self._run('sudo {0}/cloudify3-components-bootstrap.sh'
                              .format(CLOUDIFY_COMPONENTS_PACKAGE_PATH))
                if not r:
                    lgr.error('failed to install components')
                    return False

                celery_user = mgmt_server_config['user_on_management']
                r = self._run('sudo {0}/cloudify3-bootstrap.sh {1} {2}'
                              .format(CLOUDIFY_PACKAGE_PATH,
                                      celery_user, private_ip))
                if not r:
                    lgr.error('failed to install cloudify')
                    return False

                self.verbose_output = False
                lgr.info('unpacking cloudify agent...')
                r = self._unpack(
                    AGENT_PACKAGES_PATH)
                if not r:
                    lgr.error('failed to unpack cloudify agent')
                    return False

                self.verbose_output = True
                if dev_mode:
                    lgr.info('\n\n\n\n\nentering dev-mode. '
                             'dev configuration will be applied...\n'
                             'NOTE: an internet connection might be '
                             'required...')

                    dev_config = self.config['dev']
                    # lgr.debug(json.dumps(dev_config, sort_keys=True,
                    #           indent=4, separators=(',', ': ')))

                    for key, value in dev_config.iteritems():
                        virtualenv = value['virtualenv']
                        lgr.debug('virtualenv is: ' + str(virtualenv))

                        if 'preruns' in value:
                            for command in value['preruns']:
                                self._run(command)

                        if 'downloads' in value:
                            self._run('mkdir -p /tmp')
                            for download in value['downloads']:
                                lgr.debug('downloading: ' + download)
                                self._run('sudo wget {0} -O '
                                          '/tmp/module.tar.gz'
                                          .format(download))
                                self._run('sudo tar -C /tmp -xvf {0}'
                                          .format('/tmp/module.tar.gz'))

                        if 'installs' in value:
                            src_wfs = False
                            src_orc = False
                            try:
                                src_wfs = value['installs']['workflow_service']
                            except:
                                pass
                            try:
                                src_orc = value['installs']['orchestrator']
                            except:
                                pass
                            if src_wfs:
                                lgr.debug('installing wfs')
                                dst_wfs = ('{0}/cosmo-manager-*/'
                                           'workflow-service/'
                                           .format(virtualenv))
                                lgr.debug('workflow service config..')
                                self._run('sudo cp -R {0} {1}'
                                          .format(src_wfs, dst_wfs))
                            elif src_orc:
                                lgr.debug('installing orchestrator')
                                dst_orc = ('{0}/resources/'.format(virtualenv))
                                lgr.debug('orchestrator config..')
                                self._run('sudo cp -R {0} {1}'
                                          .format('{0}/cloudify/'.format(src_orc),  # NOQA
                                                  dst_orc))
                                self._run('sudo cp -R {0} {1}'
                                          .format('{0}/org/cloudifysource/cosmo/dsl/alias-mappings.yaml'  # NOQA
                                                  .format(src_orc),  # NOQA
                                                  '{0}/cloudify/'.format(dst_orc)))  # NOQA
                            else:
                                for install in value['installs']:
                                    lgr.debug('installing: ' + install)
                                    self._run('sudo {0}/bin/pip '
                                              '--default-timeout'
                                              '=45 install {1} --upgrade'
                                              .format(virtualenv, install))

                        if 'runs' in value:
                            for command in value['runs']:
                                self._run(command)

                    lgr.info('managenet ip is {0}'.format(mgmt_ip))
                lgr.debug('setting verbosity to previous state')
                self.verbose_output = v
                return True
        else:
            try:
                self._copy_files_to_manager(
                    ssh,
                    mgmt_server_config['userhome_on_management'],
                    self.config['keystone'],
                    self._get_private_key_path_from_keypair_config(
                        compute_config['agent_servers']['agents_keypair']),
                    self.config['networking'])

                lgr.debug('Installing required packages'
                          ' on manager')
                self._exec_command_on_manager(ssh, 'echo "127.0.0.1 '
                                                   '$(cat /etc/hostname)" | '
                                                   'sudo tee -a /etc/hosts')
                # note we call 'apt-get update' twice. there seems to be
                # an issue an certain openstack environments where the first
                # call seems to be using a different set of servers to do the
                # update. the second calls seems to be after a certain
                # mysterious cache was invalidated.
                self._exec_command_on_manager(ssh, 'sudo apt-get -y -q update'
                                                   + SHELL_PIPE_TO_LOGGER)
                self._exec_command_on_manager(ssh, 'sudo apt-get -y -q update'
                                                   + SHELL_PIPE_TO_LOGGER)
                self._exec_install_command_on_manager(ssh,
                                                      'apt-get install -y -q '
                                                      'python-dev git rsync '
                                                      'openjdk-7-jdk maven '
                                                      'python-pip'
                                                      + SHELL_PIPE_TO_LOGGER)
                self._exec_install_command_on_manager(ssh, 'pip install -q '
                                                           'retrying requests '
                                                           'timeout-decorator')

                # use open sdk java 7
                self._exec_command_on_manager(
                    ssh,
                    'sudo update-alternatives --set java '
                    '/usr/lib/jvm/java-7-openjdk-amd64/jre/bin/java')

                # configure and clone cosmo-manager from github
                branch = cosmo_config['cloudify_branch']
                workingdir = '{0}/cosmo-work'.format(
                    mgmt_server_config['userhome_on_management'])
                version = cosmo_config['cloudify_branch']
                configdir = '{0}/cosmo-manager/vagrant'.format(workingdir)

                lgr.debug('cloning cosmo on manager')
                self._exec_command_on_manager(ssh, 'mkdir -p {0}'
                                              .format(workingdir))
                self._exec_command_on_manager(ssh,
                                              'git clone https://github.com/'
                                              'CloudifySource/cosmo-manager'
                                              '.git {0}/cosmo-manager'
                                              ' --depth 1'
                                              .format(workingdir))
                self._exec_command_on_manager(ssh, '( cd {0}/cosmo-manager ; '
                                                   'git checkout {1} )'
                                                   .format(workingdir, branch))

                lgr.debug('running the manager bootstrap script '
                          'remotely')
                run_script_command = 'DEBIAN_FRONTEND=noninteractive ' \
                                     'python2.7 {0}/cosmo-manager/vagrant/' \
                                     'bootstrap_lxc_manager.py ' \
                                     '--working_dir={0} --cosmo_version={1} ' \
                                     '--config_dir={2} ' \
                                     '--install_openstack_provisioner ' \
                                     '--install_logstash ' \
                                     '--management_ip={3}' \
                                     .format(workingdir,
                                             version,
                                             configdir,
                                             private_ip)
                run_script_command += ' {0}'.format(SHELL_PIPE_TO_LOGGER)
                self._exec_command_on_manager(ssh, run_script_command)

                lgr.debug('rebuilding cosmo on manager')
            except:
                lgr.error('failed to install manager using the script')
                return False
            finally:
                ssh.close()
            return True

    def _create_ssh_channel_with_mgmt(self, mgmt_ip, management_key_path,
                                      user_on_management):
        ssh = paramiko.SSHClient()
        # TODO: support fingerprint in config json
        ssh.set_missing_host_key_policy(paramiko.AutoAddPolicy())

        # trying to ssh connect to management server. Using retries since it
        # might take some time to find routes to host
        for retry in range(0, SSH_CONNECT_RETRIES):
            try:
                ssh.connect(mgmt_ip, username=user_on_management,
                            key_filename=management_key_path,
                            look_for_keys=False, timeout=10)
                lgr.debug('ssh connection successful')
                return ssh
            except socket.error as err:
                lgr.debug(
                    "SSH connection to {0} failed ({1}). Waiting {2} seconds "
                    "before retrying".format(mgmt_ip, err, 5))
                time.sleep(5)
        lgr.error('Failed to ssh connect to management server ({0}'
                  .format(err))

    def _copy_files_to_manager(self, ssh, userhome_on_management,
                               keystone_config, agents_key_path,
                               networking):
        lgr.info('uploading keystone and neutron files to manager')
        scp = SCPClient(ssh.get_transport())

        tempdir = tempfile.mkdtemp()
        try:
            scp.put(agents_key_path, userhome_on_management + '/.ssh',
                    preserve_times=True)
            keystone_file_path = self._make_keystone_file(tempdir,
                                                          keystone_config)
            scp.put(keystone_file_path, userhome_on_management,
                    preserve_times=True)
            if networking['neutron_supported_region']:
                neutron_file_path = self._make_neutron_file(tempdir,
                                                            networking)
                scp.put(neutron_file_path, userhome_on_management,
                        preserve_times=True)
        finally:
            shutil.rmtree(tempdir)

    def _make_keystone_file(self, tempdir, keystone_config):
        # put default region in keystone_config file
        keystone_config['region'] = self.config['compute']['region']
        keystone_file_path = os.path.join(tempdir, 'keystone_config.json')
        with open(keystone_file_path, 'w') as f:
            json.dump(keystone_config, f)
        return keystone_file_path

    def _make_neutron_file(self, tempdir, networking):
        neutron_file_path = os.path.join(tempdir, 'neutron_config.json')
        with open(neutron_file_path, 'w') as f:
            json.dump({'url': networking['neutron_url']}, f)
        return neutron_file_path

    def _exec_install_command_on_manager(self, ssh, install_command):
        command = 'DEBIAN_FRONTEND=noninteractive sudo -E {0}'.format(
            install_command)
        return self._exec_command_on_manager(ssh, command)

    def _exec_command_on_manager(self, ssh, command):
        lgr.info('EXEC START: {0}'.format(command))
        chan = ssh.get_transport().open_session()
        chan.exec_command(command)
        stdin = chan.makefile('wb', -1)
        stdout = chan.makefile('rb', -1)
        stderr = chan.makefile_stderr('rb', -1)

        try:
            exit_code = chan.recv_exit_status()
            if exit_code != 0:
                errors = stderr.readlines()
                raise RuntimeError('Error occurred when trying to run a '
                                   'command on the management machine. '
                                   'command was: {0} ; Error(s): {1}'
                                   .format(command, errors))

            response_lines = stdout.readlines()
            lgr.info('EXEC END: {0}'.format(command))
            return response_lines
        finally:
            stdin.close()
            stdout.close()
            stderr.close()
            chan.close()


class OpenStackLogicError(RuntimeError):
    pass


class BaseController(object):

    def _create(self, name, *args, **kw):
        lgr.debug("Will create {0} '{1}'".format(
            self.__class__.WHAT, name))
        return self.create(name, *args, **kw)

    def _check(self, name, *args, **kw):
        lgr.debug("Checking to see if {0} '{1}' already exists".format(
            self.__class__.WHAT, name))
        if self.list_objects_with_name(name):
            lgr.debug("{0} '{1}' already exists".format(
                self.__class__.WHAT, name))
            return True
        else:
            lgr.debug("{0} '{1}' does not exist".format(
                self.__class__.WHAT, name))
            return False

    def create_or_ensure_exists_log_resources(self, provider_config, name,
                                              resources, resource_name,
                                              return_created, *args,
                                              **kwargs):
        id, created = self._create_or_ensure_exists(provider_config, name,
                                                    *args, **kwargs)
        resources[resource_name] = {
            'id': str(id),
            'type': self.__class__.WHAT,
            'name': name,
            'created': created
        }
        if return_created:
            return id, created
        else:
            return id

    def delete_resource(self, resource_id, retries=3, sleep=3):
        # Attempts to delete a resource by id (with retries).
        # Returns True if resource deleted successfully,
        # False if resource didn't exist,
        # None if failed to delete existing resource
        res_type = self.__class__.WHAT
        lgr.debug("Attempting to delete resource with id {0} of type {1}"
                  .format(resource_id, res_type))
        for retry in range(retries):
            try:
                self.delete(resource_id)
            except Exception as e:
                #Checking if resource doesn't exist
                if self._is_openstack_404_error(e):
                    lgr.debug("resource {0} wasn't found".format(resource_id))
                    return False

                #Different error occurred. Retry or give up.
                lgr.debug("Error while attempting to delete resource with "
                          "id {0} of type {1} [retry {2} of {3}]: {4}".format(
                              resource_id, res_type, retry, retries, str(e)))
                time.sleep(sleep)
                continue

            try:
                self._wait_for_resource_to_be_deleted(resource_id)
                lgr.debug('resource {0} terminated'.format(resource_id))
                return True
            except Exception as e:
                lgr.debug('Error while waiting for resource {0} of type {1}  '
                          'to terminate: {2}'.format(resource_id,
                                                     res_type,
                                                     str(e)))
                return None
        lgr.debug('Failed all retries to delete resource {0} of type {1}'
                  .format(resource_id, res_type))
        return None

    def _wait_for_resource_to_be_deleted(self, resource_id):
        timeout = 20
        deadline = time.time() + timeout
        while time.time() < deadline:
            try:
                self.get_by_id(resource_id)
                lgr.debug('resource {0} is still up'.format(resource_id))
            except Exception as e:
                if self._is_openstack_404_error(e):
                    return
                raise
            time.sleep(2)
        else:
            raise RuntimeError('resource {0} failed to terminate in time'
                               .format(resource_id))

    def _is_openstack_404_error(self, e):
        # It seems like at the moment, exceptions from Neutron for example
        # are general "NeutronError" exceptions rather than a clean
        # neutronclient.common.exceptions.NotFound error, which is
        # why we check for the status code instead.
        # nova in different regions and neutron may use either status_code
        # or http_status fields.
        return hasattr(e, 'status_code') and e.status_code == 404 or \
            hasattr(e, 'http_status') and e.http_status == 404

    def _create_or_ensure_exists(self, provider_config, name, *args, **kw):
        """
        if resource exists:
            if resource is server:
                raise already exists
            use resource
        else:
            if use_existing:
                raise is configured to use_existing but does not exist
            create resource
        """
        if self._check(name, *args, **kw):
            if self.__class__.WHAT in ('server'):
                raise OpenStackLogicError("{0} '{1}' already exists".format(
                                          self.__class__.WHAT, name))
            the_id = self.ensure_exists(name, *args, **kw)
            created = False
        else:
            if EP_FLAG in provider_config and provider_config[EP_FLAG]:
                raise OpenStackLogicError("{0} '{1}' is configured to 'use_"
                                          "existing' but does not exist"
                                          .format(self.__class__.WHAT, name))
            the_id = self._create(name, *args, **kw)
            created = True
        return the_id, created

    def ensure_exists(self, name, *args, **kw):
        lgr.debug("Will use existing {0} '{1}'"
                  .format(self.__class__.WHAT, name))
        ret = self.find_by_name(name)
        if not ret:
            raise OpenStackLogicError("{0} '{1}' was not found".format(
                self.__class__.WHAT, name))
        return ret['id']

    def find_by_name(self, name):
        matches = self.list_objects_with_name(name)

        if len(matches) == 0:
            return None
        if len(matches) == 1:
            return matches[0]
        raise OpenStackLogicError("Lookup of {0} named '{1}' failed. There "
                                  "are {2} matches."
                                  .format(self.__class__.WHAT, name,
                                          len(matches)))

    def _fail_on_missing_required_parameters(self, obj, required_parameters,
                                             hint_where):
        for k in required_parameters:
            if k not in obj:
                raise OpenStackLogicError("Required parameter '{0}' is "
                                          "missing (under {3}'s properties."
                                          "{1}). "
                                          "Required parameters are: {2}"
                                          .format(k, hint_where,
                                                  required_parameters,
                                                  self.__class__.WHAT))


class BaseControllerNova(BaseController):
    def __init__(self, connector):
        BaseController.__init__(self)
        self.nova_client = connector.get_nova_client()


class BaseControllerNeutron(BaseController):
    def __init__(self, connector):
        BaseController.__init__(self)
        self.neutron_client = connector.get_neutron_client()


class BaseControllerNovaAndNeutron(BaseController):
    def __init__(self, connector):
        BaseController.__init__(self)
        self.nova_client = connector.get_nova_client()
        self.neutron_client = connector.get_neutron_client()


class OpenStackNetworkController(BaseControllerNeutron):
    WHAT = 'network'

    def list_objects_with_name(self, name):
        return self.neutron_client.list_networks(name=name)['networks']

    def create(self, name, ext=False):
        n = {
            'network': {
                'name': name,
                'admin_state_up': True,
            }
        }
        if ext:
            n['router:external'] = ext
        ret = self.neutron_client.create_network(n)
        return ret['network']['id']

    def get_by_id(self, id):
        return self.neutron_client.show_network(id)

    def check_for_delete_conflicts(self, network_id, **kwargs):
        #checking for collisions with unknown subnets
        #Notes:
        # 1) No check for unknown servers on the known subnets is made,
        # as it is expected for those subnets to be go through deletion
        # before the network does. Same goes for routers and router ports
        # (also note that it's impossible to connect a network without
        # subnets can't to a router port).
        # 2) While it is possible to connect a server 'directly' to a
        # network (i.e. a subnet-less network), there's no need to check for
        # server conflicts as such a network can be deleted regardless of
        # such servers, with no effect on the servers.
        # 3) On the other hand, while Openstack does allow for network
        # deletion without deleting its subnets beforehand, this in practice
        #  also deletes the underlying subnets - and therefore we do have to
        #  check for subnet conflicts.

        subnets_for_deletion = kwargs.get('subnets_for_deletion', {})
        subnet_conflicts = [subnet for subnet in self.get_by_id(network_id)[
            'network']['subnets'] if subnet not in subnets_for_deletion]
        return {
            'subnets': subnet_conflicts
        }

    def delete(self, network_id):
        self.neutron_client.delete_network(network_id)


class OpenStackSubnetController(BaseControllerNeutron):
    WHAT = 'subnet'

    def list_objects_with_name(self, name):
        return self.neutron_client.list_subnets(name=name)['subnets']

    def create(self, name, ip_version, cidr, dns_nameservers, net_id):
        ret = self.neutron_client.create_subnet({
            'subnet': {
                'name': name,
                'ip_version': ip_version,
                'cidr': cidr,
                'dns_nameservers': dns_nameservers,
                'network_id': net_id
            }
        })
        return ret['subnet']['id']

    def get_by_id(self, id):
        return self.neutron_client.show_subnet(id)

    def check_for_delete_conflicts(self, subnet_id, **kwargs):
        #checking for collisions with unknown servers and routers
        servers_for_deletion = kwargs.get('servers_for_deletion', {})
        routers_for_deletion = kwargs.get('routers_for_deletion', {})

        router_conflicts = []
        server_conflicts = []
        ports = self.neutron_client.list_ports()['ports']
        for port in ports:
            #for each port, check if it has an ip on the given subnet,
            # if it belongs to a server or a router (and not, for example,
            # a DHCP port), and if that device is up for deletion or not
            if 'device_owner' in port and \
                len(port['fixed_ips']) > 0 and \
                ((port['device_owner'] == 'network:router_interface' and
                  port['device_id'] not in routers_for_deletion) or
                 (port['device_owner'].startswith('compute') and
                  port['device_id'] not in servers_for_deletion)):
                for fixed_ip in port['fixed_ips']:
                    #should be only one, but iterating over it anyway.
                    if 'subnet_id' in fixed_ip and fixed_ip['subnet_id'] == \
                            subnet_id:
                        if port['device_owner'] == 'network:router_interface':
                            router_conflicts.append(port['device_id'])
                        else:
                            server_conflicts.append(port['device_id'])
        return {
            'servers': server_conflicts,
            'routers': router_conflicts
        }

    def delete(self, subnet_id):
        self.neutron_client.delete_subnet(subnet_id)


class OpenStackFloatingIpController(BaseControllerNeutron):
    WHAT = 'floating_ip'

    def list_objects_with_name(self, name):
        raise RuntimeError('UNSUPPORTED OPERATION')

    def create(self, name):
        raise RuntimeError('UNSUPPORTED OPERATION')

    def allocate_ip(self, external_network_id):
        floating_ip = self.neutron_client.create_floatingip(
            {
                "floatingip":
                {
                    "floating_network_id": external_network_id,
                }
            })
        return floating_ip

    def get_by_id(self, id):
        return self.neutron_client.show_floatingip(id)

    def check_for_delete_conflicts(self, floating_ip_id, **kwargs):
        return {}

    def delete(self, floating_ip_id):
        self.neutron_client.delete_floatingip(floating_ip_id)


class OpenStackRouterController(BaseControllerNeutron):
    WHAT = 'router'

    def list_objects_with_name(self, name):
        return self.neutron_client.list_routers(name=name)['routers']

    def create(self, name, interfaces=None, external_gateway_info=None):
        args = {
            'router': {
                'name': name,
                'admin_state_up': True
            }
        }
        if external_gateway_info:
            args['router']['external_gateway_info'] = external_gateway_info
        router_id = self.neutron_client.create_router(args)['router']['id']
        if interfaces:
            for i in interfaces:
                self.neutron_client.add_interface_router(router_id, i)
        return router_id

    def get_by_id(self, id):
        return self.neutron_client.show_router(id)

    def check_for_delete_conflicts(self, router_id, **kwargs):
        #checking for collisions with unknown networks and unknown
        # floating_ips.
        #Note: No check for unknown servers/subnets on the known networks is
        # made, as it is expected for those networks to be go through
        # deletion before the router does.
        networks_for_deletion = kwargs.get('networks_for_deletion', {})
        network_conflicts = [port['id'] for port in self.neutron_client
                             .list_ports(device_id=router_id)['ports'] if
                             port['network_id'] not in networks_for_deletion]

        floating_ips_for_deletion = kwargs.get('floating_ips_for_deletion', {})
        floating_ips_conflicts = [floating_ip['id'] for floating_ip in
                                  self.neutron_client.list_floatingips()[
                                      'floatingips'] if floating_ip[
                                      'router_id'] == router_id and
                                  floating_ip['id'] not in
                                  floating_ips_for_deletion]
        return {
            'networks': network_conflicts,
            'floating_ips': floating_ips_conflicts
        }

    def delete(self, router_id):
        for port in self.neutron_client.list_ports(
                device_id=router_id)['ports']:
            for interface in port['fixed_ips']:
                #should be only one, but iterating over it anyway.
                self.neutron_client.remove_interface_router(router_id,
                                                            interface)
        self.neutron_client.delete_router(router_id)


class OpenStackNovaSecurityGroupController(BaseControllerNova):
    WHAT = 'nova security group'

    def list_objects_with_name(self, name):
        sgs = self.nova_client.security_groups.list()
        return [{'id': sg.id} for sg in sgs if sg.name == name]

    def create(self, name, description, rules):
        sg = self.nova_client.security_groups.create(name, description)
        for rule in rules:
            self.nova_client.security_group_rules.create(
                sg.id,
                ip_protocol="tcp",
                from_port=rule['port'],
                to_port=rule['port'],
                cidr=rule.get('cidr'),
                group_id=rule.get('group_id')
            )
        return sg.id

    def get_by_id(self, id):
        return self.nova_client.security_groups.get(id)

    def check_for_delete_conflicts(self, sg_id, **kwargs):
        #checking for collisions with unknown servers
        servers_for_deletion = kwargs.get('servers_for_deletion', {})
        servers = self.nova_client.servers.list()
        server_conflicts = []
        for server in servers:
            if server.id not in servers_for_deletion:
                for sg in server.security_groups:
                    if sg['id'] == sg_id:
                        server_conflicts.append(server.id)
        return {
            'servers': server_conflicts
        }

    def delete(self, sg_id):
        self.nova_client.security_groups.delete(sg_id)


class OpenStackNeutronSecurityGroupController(BaseControllerNovaAndNeutron):
    WHAT = 'neutron security group'

    def list_objects_with_name(self, name):
        return self.neutron_client.list_security_groups(
            name=name)['security_groups']

    def create(self, name, description, rules):
        sg = self.neutron_client.create_security_group({
            'security_group': {
                'name': name,
                'description': description,
            }
        })['security_group']
        self.add_rules(sg['id'], rules)
        return sg['id']

    def add_rules(self, sg_id, rules):
        for rule in rules:
            self.neutron_client.create_security_group_rule({
                'security_group_rule': {
                    'security_group_id': sg_id,
                    'direction': 'ingress',
                    'protocol': 'tcp',
                    'port_range_min': rule['port'],
                    'port_range_max': rule['port'],
                    'remote_ip_prefix': rule.get('cidr'),
                    'remote_group_id': rule.get('group_id'),
                }
            })

    def get_by_id(self, id):
        return self.neutron_client.show_security_group(id)

    def check_for_delete_conflicts(self, sg_id, **kwargs):
        #checking for collisions with unknown servers
        servers_for_deletion = kwargs.get('servers_for_deletion', {})
        servers = self.nova_client.servers.list()
        server_conflicts = []
        for server in servers:
            if server.id not in servers_for_deletion:
                for sg in server.list_security_group():
                    if sg.id == sg_id:
                        server_conflicts.append(server.id)
        return {
            'servers': server_conflicts
        }

    def delete(self, sg_id):
        self.neutron_client.delete_security_group(sg_id)


class OpenStackKeypairController(BaseControllerNova):
    WHAT = 'keypair'

    def list_objects_with_name(self, name):
        keypairs = self.nova_client.keypairs.list()
        return [{'id': keypair.id} for keypair in keypairs if
                keypair.id == name]

    def create(self, key_name, private_key_target_path=None,
               public_key_filepath=None, *args, **kwargs):
        if not private_key_target_path and not public_key_filepath:
            raise RuntimeError("Must provide either private key target path "
                               "or public key filepath to create keypair")

        if public_key_filepath:
            with open(public_key_filepath, 'r') as f:
                keypair = self.nova_client.keypairs.create(key_name, f.read())
        else:
            keypair = self.nova_client.keypairs.create(key_name)
            pk_target_path = expanduser(private_key_target_path)
            _mkdir_p(os.path.dirname(private_key_target_path))
            with open(pk_target_path, 'w') as f:
                f.write(keypair.private_key)
                os.system('chmod 600 {0}'.format(pk_target_path))
        return keypair.id

    def get_by_id(self, id):
        return self.nova_client.keypairs.get(id)

    def check_for_delete_conflicts(self, keypair_id, **kwargs):
        #Note: While it might be somewhat weird to delete a keypair which is
        # currently in use by a server, Openstack does allow this and thus
        # so do we.
        return {}

    def delete(self, keypair_id):
        self.nova_client.keypairs.delete(keypair_id)


class OpenStackServerController(BaseControllerNova):
    WHAT = 'server'

    def list_objects_with_name(self, name):
        servers = self.nova_client.servers.list(True, {'name': name})
        return [{'id': server.id} for server in servers]

    def create(self, name, server_config, management_server_keypair_name,
               sgm_id, *args, **kwargs):
        """
        Creates a server. Exposes the parameters mentioned in
        http://docs.openstack.org/developer/python-novaclient/api/novaclient
        .v1_1.servers.html#novaclient.v1_1.servers.ServerManager.create
        """

        self._fail_on_missing_required_parameters(
            server_config,
            ('name', 'flavor', 'image'),
            'compute.management_server.instance')

        # First parameter is 'self', skipping
        params_names = inspect.getargspec(
            self.nova_client.servers.create).args[1:]
        params_default_values = inspect.getargspec(
            self.nova_client.servers.create).defaults
        params = dict(itertools.izip(params_names, params_default_values))

        # Fail on unsupported parameters
        for k in server_config:
            if k not in params:
                raise ValueError("Parameter with name '{0}' must not be passed"
                                 " to openstack provisioner (under "
                                 "compute.management_server.instance)"
                                 .format(k))

        for k in params:
            if k in server_config:
                params[k] = server_config[k]

        server_name = server_config['name']
        if self.find_by_name(server_name):
            raise RuntimeError("Can not provision the server with name '{0}'"
                               " because server with such name "
                               "already exists"
                               .format(server_name))

        lgr.debug("Asking Nova to create server. Parameters: {0}"
                  .format(str(params)))

        configured_sgs = []
        if params['security_groups'] is not None:
            configured_sgs = params['security_groups']
        params['security_groups'] = [sgm_id] + configured_sgs

        params['key_name'] = management_server_keypair_name

        server = self.nova_client.servers.create(**params)
        server = self._wait_for_server_to_become_active(server_name, server)
        return server.id

    def add_floating_ip(self, server_id, ip):

        # Extra: detach floating ip from existng server
        while True:
            ls = self.nova_client.floating_ips.findall(ip=ip)
            if len(ls) == 0:
                raise OpenStackLogicError(
                    "Floating IP {0} does not exist so it can "
                    "not be attached to server {1}".format(ip, server_id))
            if len(ls) > 1:
                raise OpenStackLogicError(
                    "Floating IP {0} is attached to "
                    "{1} instances".format(ip, len(ls)))

            if not ls[0].instance_id:
                lgr.debug(
                    "Floating IP {0} is not attached to any instance. "
                    "Continuing.".format(ip))
                break

            lgr.debug(
                "Floating IP {0} is attached "
                "to instance {1}. Detaching.".format(ip, ls[0].instance_id))
            self.nova_client.servers.remove_floating_ip(ls[0].instance_id, ip)
            time.sleep(1)

        server = self.nova_client.servers.get(server_id)
        server.add_floating_ip(ip)

    def get_server_ips_in_network(self, server_id, network_name):
        server = self.nova_client.servers.get(server_id)
        if network_name not in server.networks:
            raise OpenStackLogicError(
                "Server {0} ({1}) does not have address in"
                " network {2}".format(server.name, server_id, network_name))
        return server.networks[network_name]

    def _wait_for_server_to_become_active(self, server_name, server):
        timeout = 100
        while server.status != "ACTIVE":
            timeout -= 5
            if timeout <= 0:
                raise RuntimeError('Server failed to start in time')
            time.sleep(5)
            server = self.nova_client.servers.get(server.id)

        return server

    def get_by_id(self, id):
        return self.nova_client.servers.get(id)

    def check_for_delete_conflicts(self, server_id, **kwargs):
        return {}

    def delete(self, server_id):
        self.nova_client.servers.delete(server_id)


class OpenStackConnector(object):
    # TODO: maybe lazy?
    def __init__(self, provider_config):
        self.config = provider_config
        self.keystone_client = keystone_client.Client(
            **self.config['keystone'])

        if self.config['networking']['neutron_supported_region']:
            self.neutron_client = \
                neutron_client.Client('2.0',
                                      endpoint_url=provider_config
                                      ['networking']
                                      ['neutron_url'],
                                      token=self.keystone_client.auth_token)
            self.neutron_client.format = 'json'
        else:
            self.neutron_client = None

        kconf = self.config['keystone']
        self.nova_client = nova_client.Client(
            kconf['username'],
            kconf['password'],
            kconf['tenant_name'],
            kconf['auth_url'],
            region_name=self.config['compute']['region'],
            http_log_debug=False
        )

    def get_keystone_client(self):
        return self.keystone_client

    def get_neutron_client(self):
        return self.neutron_client

    def get_nova_client(self):
        return self.nova_client<|MERGE_RESOLUTION|>--- conflicted
+++ resolved
@@ -307,23 +307,14 @@
                 lgr.info('manager server will remain up')
                 sys.exit(1)
             else:
-                lgr.info('tearing down topology'
-                         ' due to bootstrap failure')
-<<<<<<< HEAD
-                self.delete_topology()
-=======
-                # try:
-                server = self.server_killer.list_objects_by_ip(mgmt_ip)
-                # except:
-                # servers = self.server_killer.list_objects_with_name(
-                # provider_config['compute']
-                # ['management_server']['instance']['name'])
-                if server is not None:
-                    self.server_killer.kill(server)
+                if keep_up:
+                    lgr.info('manager server will remain up')
+                    sys.exit(1)
                 else:
-                    lgr.info('server is not up, exiting')
->>>>>>> 617f82cb
-                sys.exit(1)
+                    lgr.info('tearing down topology'
+                             ' due to bootstrap failure')
+                    self.delete_topology()
+                    sys.exit(1)
 
     def create_topology(self):
         resources = {}
@@ -510,7 +501,7 @@
                             floating_ips_for_deletion=
                             {known_floating_ip_id})
 
-        #Skipping ext_network - currently not automatically created/deleted.
+        # Skipping ext_network - currently not automatically created/deleted.
 
         known_router_id = get_known_resource_id('router')
         check_for_conflicts('subnet', self.subnet_controller,
@@ -566,7 +557,7 @@
         if len(all_conflicts['int_network']) > 0 or \
            len(all_conflicts['subnet']) > 0 or \
            len(all_conflicts['router']) > 0:
-            #those three go down or stay up together
+            # those three go down or stay up together
             all_conflicts['router']['networks'].append(
                 resources['int_network']['id'])
             all_conflicts['subnet']['routers'].append(
@@ -592,7 +583,7 @@
                         not_found_resources.append(resource_data)
                     del(resources[resource_name])
 
-        #deleting in reversed order to creation order
+        # deleting in reversed order to creation order
         del_resource('floating_ip', self.floating_ip_controller)
         del_resource('management_server', self.server_controller)
         del_resource('agents_keypair', self.keypair_controller)
@@ -600,7 +591,7 @@
         del_resource('management_security_group', self.sg_controller)
         del_resource('agents_security_group', self.sg_controller)
         del_resource('router', self.router_controller)
-        #Skipping ext_network - currently not automatically created/deleted.
+        # Skipping ext_network - currently not automatically created/deleted.
         del_resource('subnet', self.subnet_controller)
         del_resource('int_network', self.network_controller)
 
@@ -1129,12 +1120,12 @@
             try:
                 self.delete(resource_id)
             except Exception as e:
-                #Checking if resource doesn't exist
+                # Checking if resource doesn't exist
                 if self._is_openstack_404_error(e):
                     lgr.debug("resource {0} wasn't found".format(resource_id))
                     return False
 
-                #Different error occurred. Retry or give up.
+                # Different error occurred. Retry or give up.
                 lgr.debug("Error while attempting to delete resource with "
                           "id {0} of type {1} [retry {2} of {3}]: {4}".format(
                               resource_id, res_type, retry, retries, str(e)))
@@ -1282,8 +1273,8 @@
         return self.neutron_client.show_network(id)
 
     def check_for_delete_conflicts(self, network_id, **kwargs):
-        #checking for collisions with unknown subnets
-        #Notes:
+        # checking for collisions with unknown subnets
+        # Notes:
         # 1) No check for unknown servers on the known subnets is made,
         # as it is expected for those subnets to be go through deletion
         # before the network does. Same goes for routers and router ports
@@ -1331,7 +1322,7 @@
         return self.neutron_client.show_subnet(id)
 
     def check_for_delete_conflicts(self, subnet_id, **kwargs):
-        #checking for collisions with unknown servers and routers
+        # checking for collisions with unknown servers and routers
         servers_for_deletion = kwargs.get('servers_for_deletion', {})
         routers_for_deletion = kwargs.get('routers_for_deletion', {})
 
@@ -1339,7 +1330,7 @@
         server_conflicts = []
         ports = self.neutron_client.list_ports()['ports']
         for port in ports:
-            #for each port, check if it has an ip on the given subnet,
+            # for each port, check if it has an ip on the given subnet,
             # if it belongs to a server or a router (and not, for example,
             # a DHCP port), and if that device is up for deletion or not
             if 'device_owner' in port and \
@@ -1349,7 +1340,7 @@
                  (port['device_owner'].startswith('compute') and
                   port['device_id'] not in servers_for_deletion)):
                 for fixed_ip in port['fixed_ips']:
-                    #should be only one, but iterating over it anyway.
+                    # should be only one, but iterating over it anyway.
                     if 'subnet_id' in fixed_ip and fixed_ip['subnet_id'] == \
                             subnet_id:
                         if port['device_owner'] == 'network:router_interface':
@@ -1419,9 +1410,9 @@
         return self.neutron_client.show_router(id)
 
     def check_for_delete_conflicts(self, router_id, **kwargs):
-        #checking for collisions with unknown networks and unknown
+        # checking for collisions with unknown networks and unknown
         # floating_ips.
-        #Note: No check for unknown servers/subnets on the known networks is
+        # Note: No check for unknown servers/subnets on the known networks is
         # made, as it is expected for those networks to be go through
         # deletion before the router does.
         networks_for_deletion = kwargs.get('networks_for_deletion', {})
@@ -1445,7 +1436,7 @@
         for port in self.neutron_client.list_ports(
                 device_id=router_id)['ports']:
             for interface in port['fixed_ips']:
-                #should be only one, but iterating over it anyway.
+                # should be only one, but iterating over it anyway.
                 self.neutron_client.remove_interface_router(router_id,
                                                             interface)
         self.neutron_client.delete_router(router_id)
@@ -1475,7 +1466,7 @@
         return self.nova_client.security_groups.get(id)
 
     def check_for_delete_conflicts(self, sg_id, **kwargs):
-        #checking for collisions with unknown servers
+        # checking for collisions with unknown servers
         servers_for_deletion = kwargs.get('servers_for_deletion', {})
         servers = self.nova_client.servers.list()
         server_conflicts = []
@@ -1527,7 +1518,7 @@
         return self.neutron_client.show_security_group(id)
 
     def check_for_delete_conflicts(self, sg_id, **kwargs):
-        #checking for collisions with unknown servers
+        # checking for collisions with unknown servers
         servers_for_deletion = kwargs.get('servers_for_deletion', {})
         servers = self.nova_client.servers.list()
         server_conflicts = []
@@ -1574,7 +1565,7 @@
         return self.nova_client.keypairs.get(id)
 
     def check_for_delete_conflicts(self, keypair_id, **kwargs):
-        #Note: While it might be somewhat weird to delete a keypair which is
+        # Note: While it might be somewhat weird to delete a keypair which is
         # currently in use by a server, Openstack does allow this and thus
         # so do we.
         return {}
