########
# Copyright (c) 2014 GigaSpaces Technologies Ltd. All rights reserved
#
# Licensed under the Apache License, Version 2.0 (the "License");
# you may not use this file except in compliance with the License.
# You may obtain a copy of the License at
#
#        http://www.apache.org/licenses/LICENSE-2.0
#
# Unless required by applicable law or agreed to in writing, software
# distributed under the License is distributed on an "AS IS" BASIS,
# WITHOUT WARRANTIES OR CONDITIONS OF ANY KIND, either express or implied.
# See the License for the specific language governing permissions and
# limitations under the License.
############

__author__ = 'ran'

# Standard
import os
import errno
import inspect
import itertools
import time
import urllib
from stat import ST_MODE
from pwd import getpwnam, getpwuid
import json
import shutil
from getpass import getuser
from os.path import expanduser
from fabric.api import put, env
from fabric.context_managers import settings
import tempfile

# Validator
from IPy import IP
<<<<<<< HEAD
from schemas import PROVIDER_CONFIG_SCHEMA
=======
from jsonschema import ValidationError, Draft4Validator
from schemas import PROVIDER_SCHEMA
>>>>>>> bcee1eb2

# OpenStack
import keystoneclient.v2_0.client as keystone_client
import novaclient.v1_1.client as nova_client
import neutronclient.neutron.client as neutron_client

# from CLI
# provides a logger to be used throughout the provider code
# returns a tuple of a main (file+console logger) and a file
# (file only) logger.
from cosmo_cli.cosmo_cli import init_logger
# provides a way to set the global verbosity level
# from cosmo_cli.cosmo_cli import set_global_verbosity_level
# provides 2 base methods to be used.
# if not imported, the bootstrap method must be implemented
from cosmo_cli.cosmo_cli import BaseProviderClass

# declare the create_if_missing flag
CREATE_IF_MISSING = 'create_if_missing'
<<<<<<< HEAD
# declare which ssh key permissions are valid for bootstrap
VALID_KEY_PERMS = ['600']
=======
MINIMAL_KEY_PERMS = 600
>>>>>>> bcee1eb2

# declare which ports should be opened during provisioning
EXTERNAL_MGMT_PORTS = (22, 8100, 80)  # SSH, REST service (TEMP), REST and UI
INTERNAL_MGMT_PORTS = (5555, 5672, 53229)  # Riemann, RabbitMQ, FileServer
INTERNAL_AGENT_PORTS = (22,)

# declare default verbosity state
verbose_output = False
# declare validation_errors dict

# initialize logger
lgr, flgr = init_logger()


class ProviderManager(BaseProviderClass):
    """class for base methods
    name must be kept as is.

    inherits BaseProviderClass from the cli containing the following
     methods:
    __init__: initializes base mandatory params provider_config and
     is_verbose_output. additionally, optionally receives a schema param
     that enables the default schema validation method to be executed.
    bootstrap: installs cloudify on the management server.
    validate_config_schema: validates a schema file against the provider
     configuration file supplied with the provider module.
    (for more info on BaseProviderClass, see the CLI's documentation.)

    ProviderManager classes:
    __init__: *optional* - only if more params are initialized
    provision: *mandatory*
    validate: *mandatory*
    teardown: *mandatory*
    """

    def __init__(self, provider_config=None, is_verbose_output=False):
        """
        initializes base params.
        provider_config and is_verbose_output are initialized in the
         base class and are mandatory. if more params are needed, super can
         be used to init provider_config and is_verbose_output.

        :param dict provider_config: inherits the config yaml from the cli
        :param bool is_verbose_output: self explanatory
        :param dict schema: is an optional parameter containing a jsonschema
         object. If initialized it will automatically trigger schema validation
         for the provider.
        """
        super(ProviderManager, self).__init__(provider_config,
                                              is_verbose_output,
                                              schema=PROVIDER_CONFIG_SCHEMA)

    def provision(self):
        """
        provisions resources for the management server

        :rtype: 'tuple' with the machine's public and private ip's,
         the ssh key and user configured in the config yaml and
         the prorivder's context (a dict containing the privisioned
         resources to be used during teardown)
        """
        driver = self._get_driver(self.provider_config)
        public_ip, private_ip, ssh_key, ssh_user, provider_context = \
            driver.create_topology()
        driver.copy_files_to_manager(public_ip, ssh_key, ssh_user)
        return public_ip, private_ip, ssh_key, ssh_user, provider_context

    def validate(self, validation_errors={}):
        """
        validations to be performed before provisioning and bootstrapping
        the management server.

<<<<<<< HEAD
        :param dict schema: a schema dict to validate the provider config
         against
        :rtype: 'dict' representing validation_errors. provisioning will
         continue only if the dict is empty.
        """
        # get openstack clients
        connector = OpenStackConnector(self.provider_config)
        # get verifier object
        verifier = OpenStackValidator(validation_errors,
                                      connector.get_nova_client(),
                                      connector.get_neutron_client(),
                                      connector.get_keystone_client())

        # get config
        # keystone_config = provider_config['keystone']
        networking_config = self.provider_config['networking']
        compute_config = self.provider_config['compute']
        # cloudify_config = provider_config['cloudify']
        mgmt_server_config = compute_config['management_server']
        agent_server_config = compute_config['agent_servers']
        # mgmt_instance_config = mgmt_server_config['instance']
        mgmt_keypair_config = mgmt_server_config['management_keypair']
        agent_keypair_config = agent_server_config['agents_keypair']

        # validate
        verifier.validate_cidr_syntax(
            'networking.subnet.cidr',
            networking_config['subnet']['cidr'])
        verifier.validate_cidr_syntax(
            'networking.management_security_group.cidr',
            networking_config['management_security_group']['cidr'])

        lgr.info('validating networking resources...')
        if 'neutron_url' in networking_config.keys():
            verifier.validate_url_accessible(
                'networking.network_url',
                networking_config['neutron_url'])
        if 'router' in networking_config.keys():
            verifier.validate_neutron_resource(
                'networking.router.name',
                networking_config['router'],
                resource_type='router',
                method='list_routers')
=======
def _validate_config(provider_config, schema=PROVIDER_SCHEMA,
                     is_verbose_output=False):
    """
    all validation method names should be self explanatory.
    """
    _set_global_verbosity_level(is_verbose_output)

    # global validation_errors
    # assume validation succeeded

    # get openstack clients
    connector = OpenStackConnector(provider_config)
    # get verifier object
    verifier = OpenStackValidator(connector.get_nova_client(),
                                  connector.get_neutron_client(),
                                  connector.get_keystone_client())

    # get config
    # keystone_config = provider_config['keystone']
    networking_config = provider_config['networking']
    compute_config = provider_config['compute']
    # cloudify_config = provider_config['cloudify']
    mgmt_server_config = compute_config['management_server']
    agent_server_config = compute_config['agent_servers']
    # mgmt_instance_config = mgmt_server_config['instance']
    mgmt_keypair_config = mgmt_server_config['management_keypair']
    agent_keypair_config = agent_server_config['agents_keypair']

    # validates
    lgr.info('validating provider configuration and resources...')

    lgr.info('validating provider configuration...')
    verifier.validate_cidr_syntax(
        'networking.subnet.cidr',
        networking_config['subnet']['cidr'])
    verifier.validate_cidr_syntax(
        'networking.management_security_group.cidr',
        networking_config['management_security_group']['cidr'])
    verifier.validate_schema(provider_config, schema)

    lgr.info('validating networking resources...')
    if 'neutron_url' in networking_config.keys():
        verifier.validate_url_accessible(
            'networking.network_url',
            networking_config['neutron_url'])
    if 'router' in networking_config.keys():
>>>>>>> bcee1eb2
        verifier.validate_neutron_resource(
            'networking.subnet.name',
            networking_config['subnet'],
            resource_type='subnet',
            method='list_subnets')
        verifier.validate_neutron_resource(
            'networking.int_network.name',
            networking_config['int_network'],
            resource_type='network',
            method='list_networks')
        if 'agents_security_group' in networking_config.keys():
            verifier.validate_neutron_resource(
                'networking.agents_security_group.name',
                networking_config['agents_security_group'],
                resource_type='security_group',
                method='list_security_groups')
        verifier.validate_neutron_resource(
            'networking.management_security_group.name',
            networking_config['management_security_group'],
            resource_type='security_group',
            method='list_security_groups')
<<<<<<< HEAD
        if 'floating_ip' in mgmt_server_config.keys() \
                and verifier.validate_cidr_syntax(
                    'compute.management_server.floating_ip',
                    mgmt_server_config['floating_ip']):
            verifier.validate_floating_ip(
                'compute.management_server.floating_ip',
                mgmt_server_config['floating_ip'])
        else:
            verifier.validate_floating_ip(
                'compute.management_server.floating_ip',
                None)

        lgr.info('validating compute resources...')
        verifier.validate_image_exists(
            'compute.management_server.instance.image',
            mgmt_server_config['instance']['image'])
        verifier.validate_flavor_exists(
            'compute.management_server.instance.flavor',
            mgmt_server_config['instance']['flavor'])
=======
    verifier.validate_neutron_resource(
        'networking.management_security_group.name',
        networking_config['management_security_group'],
        resource_type='security_group',
        method='list_security_groups')
    if 'floating_ip' in mgmt_server_config.keys():
        verifier.validate_cidr_syntax(
            'compute.management_server.floating_ip',
            mgmt_server_config['floating_ip'])
        verifier.validate_floating_ip(
            'compute.management_server.floating_ip',
            mgmt_server_config['floating_ip'])
    else:
        verifier.validate_floating_ip(
            'compute.management_server.floating_ip',
            None)

    lgr.info('validating compute resources...')
    verifier.validate_image_exists(
        'compute.management_server.instance.image',
        mgmt_server_config['instance']['image'])
    verifier.validate_flavor_exists(
        'compute.management_server.instance.flavor',
        mgmt_server_config['instance']['flavor'])
    if verifier.check_key_exists(
            mgmt_keypair_config['auto_generated']['private_key_target_path']):
>>>>>>> bcee1eb2
        verifier.validate_key_perms(
            'compute.management_server.management_keypair'
            '.auto_generated.private_key_target_path',
            mgmt_keypair_config['auto_generated']['private_key_target_path'])
<<<<<<< HEAD
        verifier.validate_key_perms(
            'compute.agent_servers.agents_keypair'
            '.auto_generated.private_key_target_path',
            agent_keypair_config['auto_generated']['private_key_target_path'])
=======
>>>>>>> bcee1eb2
        verifier.validate_path_owner(
            'compute.management_server.management_keypair'
            '.auto_generated.private_key_target_path',
            mgmt_keypair_config['auto_generated']['private_key_target_path'])
<<<<<<< HEAD
=======
    if verifier.check_key_exists(
            agent_keypair_config['auto_generated']['private_key_target_path']):
        verifier.validate_key_perms(
            'compute.agent_servers.agents_keypair'
            '.auto_generated.private_key_target_path',
            agent_keypair_config['auto_generated']['private_key_target_path'])
>>>>>>> bcee1eb2
        verifier.validate_path_owner(
            'compute.agent_servers.agents_keypair'
            '.auto_generated.private_key_target_path',
            agent_keypair_config['auto_generated']['private_key_target_path'])

<<<<<<< HEAD
        # TODO: check cloudify package url accessiblity from
        # within the instance
        # lgr.info('validating cloudify resources...')
        # verifier.validate_url_accessible(
        #     'cloudify.cloudify_components_package_url',
        #     cloudify_config['cloudify_components_package_url'])
        # verifier.validate_url_accessible(
        #     'cloudify.cloudify_package_url',
        #     cloudify_config['cloudify_package_url'])

        # TODO:
        # verifier.validate_security_rules()
        # undeliverable due to keystone client bug
        # verifier.validate_keystone_service_exists('nova')
        # verifier.validate_keystone_service_exists('neutron')
        # undeliverable due to nova client bug
        # verifier.validate_instance_quota()

        lgr.error('resources validation failed!') if validation_errors \
            else lgr.info('resources validated successfully')
        # print json.dumps(validation_errors, sort_keys=True,
        #                  indent=4, separators=(',', ': '))
        return validation_errors

    def teardown(self, provider_context, ignore_validation=False):
        """
        tears down the management server and its accompanied provisioned
        resources

        :param dict provider_context: context information with the previously
         provisioned resources
        :param bool ignore_validation: should the teardown process ignore
         conflicts during teardown
        :rtype: 'None'
        """
        driver = self._get_driver(self.provider_config, provider_context)
        driver.delete_topology(ignore_validation)

    def _get_driver(self, provider_config, provider_context=None):
        """
        comfort driver for provisioning and teardown.
        this is not a mandatory method.
        """
        provider_context = provider_context if provider_context else {}
        connector = OpenStackConnector(provider_config)
        network_controller = OpenStackNetworkController(connector)
        subnet_controller = OpenStackSubnetController(connector)
        router_controller = OpenStackRouterController(connector)
        floating_ip_controller = OpenStackFloatingIpController(connector)
        keypair_controller = OpenStackKeypairController(connector)
        server_controller = OpenStackServerController(connector)
        if provider_config['networking']['neutron_supported_region']:
            sg_controller = OpenStackNeutronSecurityGroupController(connector)
        else:
            sg_controller = OpenStackNovaSecurityGroupController(connector)
        driver = CosmoOnOpenStackDriver(
            provider_config, provider_context, network_controller,
            subnet_controller, router_controller, sg_controller,
            floating_ip_controller, keypair_controller, server_controller)
        return driver
=======
    # TODO: check cloudify package url accessiblity from within the instance
    # lgr.info('validating cloudify resources...')
    # verifier.validate_url_accessible(
    #     'cloudify.cloudify_components_package_url',
    #     cloudify_config['cloudify_components_package_url'])
    # verifier.validate_url_accessible(
    #     'cloudify.cloudify_package_url',
    #     cloudify_config['cloudify_package_url'])

    # TODO:
    # verifier.validate_security_rules()
    # undeliverable due to keystone client bug
    # verifier.validate_keystone_service_exists('nova')
    # verifier.validate_keystone_service_exists('neutron')
    # undeliverable due to nova client bug
    # verifier.validate_instance_quota()

    if not validation_errors:
        lgr.info('provider configuration and resources validated successfully')
    else:
        lgr.error('provider configuration and resources validation failed!')
    # print json.dumps(validation_errors, sort_keys=True,
    #                  indent=4, separators=(',', ': '))
    # sys.exit(1)
    return validation_errors
>>>>>>> bcee1eb2


def _format_resource_name(res_type, res_id, res_name=None):
    if res_name:
        return "{0} - {1} - {2}".format(res_type, res_id, res_name)
    else:
        return "{0} - {1}".format(res_type, res_id)


class OpenStackValidator:
    """
    for every mandatory config element, we'll verify access or existence.

    for every config element that is marked as create_if_missing = False
    we'll verify that the element exists and if it doesn't, alert.

    for every config element that is marked as create_if_missing = True
    we'll check if the element exists and if it doesn't, check if there's
    quota to create the element, and if there isn't, alert.
    """
    def __init__(self, validation_errors, nova_client, neutron_client,
                 keystone_client):
        self.validation_errors = validation_errors
        self.nova_client = nova_client
        self.neutron_client = neutron_client
        self.keystone_client = keystone_client

    def _get_neutron_quota(self, resource):
        quotas = self.neutron_client.show_quota(
            self.keystone_client.tenant_id)['quota']
        return quotas[resource]

    def validate_floating_ip(self, field, floating_ip):
        lgr.debug('checking whether floating_ip {0} exists...'
                  .format(floating_ip))
        ips = self.neutron_client.list_floatingips()
        ips_amount = len(ips['floatingips'])
        if floating_ip is not None:
            found_floating_ip = False
            for ip in ips['floatingips']:
                if ip['floating_ip_address'] == floating_ip:
                    lgr.debug('OK:'
                              'floating_ip {0} is allocated'
                              .format(floating_ip))
                    found_floating_ip = True
                    break
            if not found_floating_ip:
                err = ('config file validation error originating at key: {0}, '
                       'floating_ip {1} is not allocated.'
                       ' please provide an allocated address'
                       ' or comment the floating_ip line in the config'
                       ' and one will be allocated for you.'
                       .format(field, floating_ip))
                lgr.error('VALIDATION ERROR:' + err)
                lgr.info('list of available floating ips:')
                for ip in ips['floatingips']:
                    lgr.info('    {0}'.format(ip['floating_ip_address']))
<<<<<<< HEAD
                self.validation_errors.setdefault('networking', []).append(err)
=======
                validation_errors.setdefault('networking', []).append(err)
                return False
            return True
>>>>>>> bcee1eb2
        else:
            lgr.debug('checking whether quota allows allocation'
                      ' of new floating ips')
            ips_quota = self._get_neutron_quota('floatingip')
            if ips_amount < ips_quota:
                lgr.debug('OK:'
                          'a new ip can be allocated.'
                          ' provisioned ips: {0}, quota: {1}'
                          .format(ips_amount, ips_quota))
                return True
            else:
                err = ('config file validation error originating at key: {0}, '
                       'a floating ip cannot be allocated due'
                       ' to quota limitations.'
                       ' privisioned ips: {1}, quota: {2}'
                       .format(field, ips_amount, ips_quota))
                lgr.error('VALIDATION ERROR:' + err)
<<<<<<< HEAD
                self.validation_errors.setdefault('networking', []).append(err)
=======
                validation_errors.setdefault('networking', []).append(err)
                return False
>>>>>>> bcee1eb2

    def validate_neutron_resource(self, field, resource_config, resource_type,
                                  method):
        lgr.debug('checking whether {0} {1} exists...'
                  .format(resource_type, resource_config['name']))
        resource_dict = getattr(self.neutron_client, method)()
        resource_amount = len(resource_dict)
        for type, all in resource_dict.iteritems():
            for resource in all:
                if resource['name'] == resource_config['name']:
                    lgr.debug('OK:'
                              '{0} {1} found in pool'
                              .format(resource_type, resource_config['name']))
                    return True
        if not resource_config[CREATE_IF_MISSING]:
            err = ('config file validation error originating at key: {0}, '
                   '{1} {2} does not exist in the pool but is marked as'
                   ' create_if_missing = False. please provide an existing'
                   ' resource name or change create_if_missing = True'
                   ' to automatically create a new resource.'
                   .format(field, resource_type, resource_config['name']))
            lgr.error('VALIDATION ERROR:' + err)
            lgr.info('list of available {0}s:'.format(resource_type))
            for type, all in resource_dict.iteritems():
                for resource in all:
                    lgr.info('    {0}'.format(resource['name']))
<<<<<<< HEAD
            self.validation_errors.setdefault('networking', []).append(err)
=======
            validation_errors.setdefault('networking', []).append(err)
            return False
>>>>>>> bcee1eb2
        else:
            resource_quota = self._get_neutron_quota(resource_type)
            if resource_amount < resource_quota:
                lgr.debug('OK:'
                          '{0} {1} can be created.'
                          ' privisioned {2}s: {3}, quota: {4}'
                          .format(resource_type, resource_config['name'],
                                  resource_type, resource_amount,
                                  resource_quota))
                return True
            else:
                err = ('config file validation error originating at key: {0}, '
                       '{1} {2} cannot be created due'
                       ' to quota limitations.'
                       ' privisioned {3}s: {4}, quota: {5}'
                       .format(field, resource_type, resource_config['name'],
                               resource_type, resource_amount,
                               resource_quota))
                lgr.error('VALIDATION ERROR:' + err)
<<<<<<< HEAD
                self.validation_errors.setdefault('networking', []).append(err)
=======
                validation_errors.setdefault('networking', []).append(err)
                return False
>>>>>>> bcee1eb2

    def validate_cidr_syntax(self, field, cidr):
        lgr.debug('checking whether {0} is a valid address range...'
                  .format(cidr))
        try:
            IP(cidr)
            lgr.debug('OK:'
                      '{0} is a valid address range.'.format(cidr))
            return True
        except ValueError as e:
            err = ('config file validation error originating at key: {0}, '
                   '{1}'.format(field, e.message))
            lgr.error('VALIDATION ERROR:' + err)
<<<<<<< HEAD
            self.validation_errors.setdefault('networking', []).append(err)
=======
            validation_errors.setdefault('networking', []).append(err)
            return False
>>>>>>> bcee1eb2

    def validate_image_exists(self, field, image):
        image = str(image)
        lgr.debug('checking whether image {0} exists...'.format(image))
        images = self.nova_client.images.list()
        for i in images:
            if image in i.name or image in i.human_id or image in i.id:
                lgr.debug('OK:'
                          'image {0} exists'.format(image))
                return True
        err = ('config file validation error originating at key: {0}, '
               'image {1} does not exist'.format(field, image))
        lgr.error('VALIDATION ERROR:' + err)
        lgr.info('list of available images:')
        for i in images:
            lgr.info('    {0}'.format(i.name))
<<<<<<< HEAD
        self.validation_errors.setdefault('compute', []).append(err)
=======
        validation_errors.setdefault('compute', []).append(err)
        return False
>>>>>>> bcee1eb2

    def validate_flavor_exists(self, field, flavor):
        flavor = str(flavor)
        lgr.debug('checking whether flavor {0} exists...'.format(flavor))
        flavors = self.nova_client.flavors.list()
        for f in flavors:
            if flavor in f.name or flavor in f.human_id or flavor in f.id:
                lgr.debug('OK:'
                          'flavor {0} exists'.format(flavor))
                return True
        err = ('config file validation error originating at key: {0}, '
               'flavor {1} does not exist'.format(field, flavor))
        lgr.error('VALIDATION ERROR:' + err)
        lgr.info('list of available flavors:')
        for f in flavors:
            lgr.info('    {0}'.format(f.name))
<<<<<<< HEAD
        self.validation_errors.setdefault('compute', []).append(err)
=======
        validation_errors.setdefault('compute', []).append(err)
        return False

    def check_key_exists(self, key_path):
        # lgr.debug('checking whether key {0} exists'
        #           .format(key_path))
        home = os.path.expanduser("~")
        if key_path.startswith('~'):
            key_path = key_path.replace('~', home)
        if not os.path.isfile(key_path):
            return False
        return True
>>>>>>> bcee1eb2

    def validate_key_perms(self, field, key_path):
        lgr.debug('checking whether key {0} has the right permissions'
                  .format(key_path))
<<<<<<< HEAD
        key_path = expanduser(key_path)
        if not oct(os.stat(key_path)[ST_MODE])[-3:] in VALID_KEY_PERMS:
=======
        home = os.path.expanduser("~")
        if key_path.startswith('~'):
            key_path = key_path.replace('~', home)
        if not int(oct(os.stat(key_path)[ST_MODE])[-3:]) <= MINIMAL_KEY_PERMS:
>>>>>>> bcee1eb2
            err = ('config file validation error originating at key: {0}, '
                   'ssh key {1} does not have the correct permissions'
                   '({2}).'.format(field, key_path, MINIMAL_KEY_PERMS))
            lgr.error('VALIDATION ERROR:' + err)
<<<<<<< HEAD
            self.validation_errors.setdefault('copmute', []).append(err)
            return
        lgr.debug('OK:'
=======
            validation_errors.setdefault('copmute', []).append(err)
            return False
        lgr.debug('VALIDATED:'
>>>>>>> bcee1eb2
                  'ssh key {0} has the correct permissions'.format(key_path))
        return True

    def validate_url_accessible(self, field, package_url):
        lgr.debug('checking whether url {0} is accessible'.format(package_url))
        status = urllib.urlopen(package_url).getcode()
        if not status == 200:
            err = ('config file validation error originating at key: {0}, '
                   'url {1} is not accessible'.format(field, package_url))
            lgr.error('VALIDATION ERROR:' + err)
<<<<<<< HEAD
            self.validation_errors.setdefault('cloudify', []).append(err)
            return
        lgr.debug('OK:'
=======
            validation_errors.setdefault('cloudify', []).append(err)
            return False
        lgr.debug('VALIDATED:'
>>>>>>> bcee1eb2
                  'url {0} is accessible'.format(package_url))
        return True

    def validate_path_owner(self, field, path):
        lgr.debug('checking whether dir {0} is owned by the current user'
                  .format(path))

        path = expanduser(path)
        user = getuser()
        owner = getpwuid(os.stat(path).st_uid).pw_name
        current_user_id = str(getpwnam(user).pw_uid)
        owner_id = str(os.stat(path).st_uid)

        if not current_user_id == owner_id:
            err = ('config file validation error originating at key: {0}, '
                   '{1} is not owned by the current user'
                   ' (it is owned by {2})'
                   .format(field, path, owner))
            lgr.error('VALIDATION ERROR:' + err)
<<<<<<< HEAD
            self.validation_errors.setdefault('compute', []).append(err)
            return
        lgr.debug('OK:'
=======
            validation_errors.setdefault('compute', []).append(err)
            return False
        lgr.debug('VALIDATED:'
>>>>>>> bcee1eb2
                  '{0} is owned by the current user'.format(path))
        return True

<<<<<<< HEAD
=======
    def validate_schema(self, provider_config, schema):
        lgr.debug('validating config file against provided schema...')
        v = Draft4Validator(schema)
        if v.iter_errors(provider_config):
            for e in v.iter_errors(provider_config):
                err = ('config file validation error originating at key: {0}, '
                       '{0}, {1}'.format('.'.join(e.path), e.message))
                validation_errors.setdefault('schema', []).append(err)
            errors = ';\n'.join(err for e in v.iter_errors(provider_config))
        try:
            v.validate(provider_config)
            return True
        except ValidationError:
            lgr.error('VALIDATION ERROR:'
                      '{0}'.format(errors))
            return False

>>>>>>> bcee1eb2

class CosmoOnOpenStackDriver(object):
    """
    in change or provisioning and teardown of resources.
    """
    def __init__(self, provider_config, provider_context, network_controller,
                 subnet_controller, router_controller, sg_controller,
                 floating_ip_controller, keypair_controller,
                 server_controller):
        self.config = provider_config
        self.provider_context = provider_context
        self.network_controller = network_controller
        self.subnet_controller = subnet_controller
        self.router_controller = router_controller
        self.sg_controller = sg_controller
        self.floating_ip_controller = floating_ip_controller
        self.keypair_controller = keypair_controller
        self.server_controller = server_controller

        global verbose_output
        self.verbose_output = verbose_output

    def copy_files_to_manager(self, mgmt_ip, ssh_key, ssh_user):
        def _copy(userhome_on_management,
                  keystone_config, agents_key_path,
                  networking):

            env.user = ssh_user
            env.key_filename = ssh_key
            env.abort_on_prompts = False
            env.connection_attempts = 12
            env.keepalive = 0
            env.linewise = False
            env.pool_size = 0
            env.skip_bad_hosts = False
            env.timeout = 5
            env.forward_agent = True
            env.status = False
            env.disable_known_hosts = False

            lgr.info('uploading keystone and neutron files to manager')
            tempdir = tempfile.mkdtemp()

            # TODO: handle failed copy operations
            put(agents_key_path, userhome_on_management + '/.ssh')
            keystone_file_path = _make_keystone_file(tempdir,
                                                     keystone_config)
            put(keystone_file_path, userhome_on_management)
            if networking['neutron_supported_region']:
                neutron_file_path = _make_neutron_file(tempdir,
                                                       networking)
                put(neutron_file_path, userhome_on_management)

            shutil.rmtree(tempdir)

        def _make_keystone_file(tempdir, keystone_config):
            # put default region in keystone_config file
            keystone_config['region'] = \
                self.config['compute']['region']
            keystone_file_path = os.path.join(tempdir, 'keystone_config.json')
            with open(keystone_file_path, 'w') as f:
                json.dump(keystone_config, f)
            return keystone_file_path

        def _make_neutron_file(tempdir, networking):
            neutron_file_path = os.path.join(tempdir, 'neutron_config.json')
            with open(neutron_file_path, 'w') as f:
                json.dump({'url': networking['neutron_url']}, f)
            return neutron_file_path

        def _get_private_key_path_from_keypair_config(keypair_config):
            path = keypair_config['provided']['private_key_filepath'] if \
                'provided' in keypair_config else \
                keypair_config['auto_generated']['private_key_target_path']
            return expanduser(path)

        compute_config = self.config['compute']
        mgmt_server_config = compute_config['management_server']

        with settings(host_string=mgmt_ip):
            _copy(
                mgmt_server_config['userhome_on_management'],
                self.config['keystone'],
                _get_private_key_path_from_keypair_config(
                    compute_config['agent_servers']['agents_keypair']),
                self.config['networking'])

    def create_topology(self):
        resources = {}
        self.provider_context['resources'] = resources

        compute_config = self.config['compute']
        insconf = compute_config['management_server']['instance']

        is_neutron_supported_region = \
            self.config['networking']['neutron_supported_region']
        if is_neutron_supported_region:
            nconf = self.config['networking']['int_network']
            net_id = self.network_controller\
                .create_or_ensure_exists_log_resources(
                    nconf,
                    nconf['name'],
                    resources,
                    'int_network',
                    False)

            sconf = self.config['networking']['subnet']
            subnet_id = self.subnet_controller.\
                create_or_ensure_exists_log_resources(
                    sconf,
                    sconf['name'],
                    resources,
                    'subnet',
                    False,
                    sconf['ip_version'],
                    sconf['cidr'],
                    sconf['dns_nameservers'],
                    net_id)

            enconf = self.config['networking']['ext_network']
            enet_id = self.network_controller.\
                create_or_ensure_exists_log_resources(
                    enconf,
                    enconf['name'],
                    resources,
                    'ext_network',
                    False,
                    ext=True)

            rconf = self.config['networking']['router']
            self.router_controller.\
                create_or_ensure_exists_log_resources(
                    rconf,
                    rconf['name'],
                    resources,
                    'router',
                    False,
                    interfaces=[{'subnet_id': subnet_id}],
                    external_gateway_info={"network_id": enet_id})

            insconf['nics'] = [{'net-id': net_id}]

        # Security group for Cosmo created instances
        asgconf = self.config['networking']['agents_security_group']
        asg_id, agent_sg_created = self.sg_controller.\
            create_or_ensure_exists_log_resources(
                asgconf,
                asgconf['name'],
                resources,
                'agents_security_group',
                True,
                'Cosmo created machines',
                [])

        # Security group for Cosmo manager, allows created
        # instances -> manager communication
        msgconf = self.config['networking']['management_security_group']
        sg_rules = \
            [{'port': p, 'group_id': asg_id} for p in INTERNAL_MGMT_PORTS] + \
            [{'port': p, 'cidr': msgconf['cidr']} for p in EXTERNAL_MGMT_PORTS]
        msg_id = self.sg_controller.create_or_ensure_exists_log_resources(
            msgconf,
            msgconf['name'],
            resources,
            'management_security_group',
            False,
            'Cosmo Manager',
            sg_rules)

        # Add rules to agent security group. (Happens here because we need
        # the management security group id)
        if agent_sg_created:
            self.sg_controller.add_rules(asg_id,
                                         [{'port': port, 'group_id': msg_id}
                                          for port in INTERNAL_AGENT_PORTS])

        # Keypairs setup
        mgr_kpconf = compute_config['management_server']['management_keypair']
        self.keypair_controller.create_or_ensure_exists_log_resources(
            mgr_kpconf,
            mgr_kpconf['name'],
            resources,
            'management_keypair',
            False,
            private_key_target_path=mgr_kpconf['auto_generated']
                                              ['private_key_target_path'] if
            'auto_generated' in mgr_kpconf else None,
            public_key_filepath=mgr_kpconf['provided']
                                          ['public_key_filepath'] if
            'provided' in mgr_kpconf else None
        )

        agents_kpconf = compute_config['agent_servers']['agents_keypair']
        self.keypair_controller.create_or_ensure_exists_log_resources(
            agents_kpconf,
            agents_kpconf['name'],
            resources,
            'agents_keypair',
            False,
            private_key_target_path=agents_kpconf['auto_generated']
            ['private_key_target_path'] if 'auto_generated' in
                                           agents_kpconf else None,
            public_key_filepath=agents_kpconf['provided']
                                             ['public_key_filepath'] if
            'provided' in agents_kpconf else None
        )

        server_id = self.server_controller.\
            create_or_ensure_exists_log_resources(
                insconf,
                insconf['name'],
                resources,
                'management_server',
                False,
                {k: v for k, v in insconf.iteritems() if k != CREATE_IF_MISSING},  # NOQA
                mgr_kpconf['name'],
                msg_id if is_neutron_supported_region else msgconf['name']
            )

        if is_neutron_supported_region:
            network_name = nconf['name']
            if insconf[CREATE_IF_MISSING]:  # new server
                self._attach_floating_ip(
                    compute_config['management_server'], enet_id, server_id,
                    resources)
            else:  # existing server
                ips = self.server_controller.get_server_ips_in_network(
                    server_id, nconf['name'])
                if len(ips) < 2:
                    self._attach_floating_ip(
                        compute_config['management_server'], enet_id,
                        server_id, resources)
        else:
            network_name = 'private'

        ips = self.server_controller.get_server_ips_in_network(server_id,
                                                               network_name)
        private_ip, public_ip = ips[:2]
        ssh_key = mgr_kpconf['auto_generated']['private_key_target_path'] \
            if 'auto_generated' in mgr_kpconf else None
        ssh_user = compute_config['management_server']['user_on_management']
        return public_ip, private_ip, ssh_key, ssh_user, self.provider_context

    def _check_and_handle_delete_conflicts(self, resources):
        all_conflicts = {}

        def check_for_conflicts(resource_name, controller, **kwargs):
            resource_data = resources[resource_name]
            conflicts = {}
            if resource_data['created']:
                conflicts = controller.check_for_delete_conflicts(
                    resource_data['id'], **kwargs)
            all_conflicts[resource_name] = set(conflicts)

        def get_known_resource_id(resource_name):
            return resources[resource_name]['id']

        check_for_conflicts('floating_ip', self.floating_ip_controller)
        check_for_conflicts('management_server', self.server_controller)
        check_for_conflicts('agents_keypair', self.keypair_controller)
        check_for_conflicts('management_keypair', self.keypair_controller)

        known_server_id = get_known_resource_id('management_server')
        check_for_conflicts('management_security_group', self.sg_controller,
                            servers_for_deletion={known_server_id})
        check_for_conflicts('agents_security_group', self.sg_controller,
                            servers_for_deletion={known_server_id})

        known_floating_ip_id = get_known_resource_id('floating_ip')
        check_for_conflicts('router', self.router_controller,
                            floating_ips_for_deletion={known_floating_ip_id})

        # Skipping ext_network - currently not automatically created/deleted.

        known_router_id = get_known_resource_id('router')
        check_for_conflicts('subnet', self.subnet_controller,
                            servers_for_deletion={known_server_id},
                            routers_for_deletion={known_router_id})

        known_subnet_id = get_known_resource_id('subnet')
        check_for_conflicts('int_network', self.network_controller,
                            subnets_for_deletion={known_subnet_id})

        self._propagate_conflicts_on_known_resources(resources, all_conflicts)

        def format_conflict_print(conflicted_resource_name,
                                  conflicts):
            return '\t{0}:\n'\
                   '\t\t{1}'.format(
                       _format_resource_name(
                           resources[conflicted_resource_name]['name'] if
                           'name' in resources[conflicted_resource_name] else
                           resources[conflicted_resource_name]['ip'],
                           resources[conflicted_resource_name]['type'],
                           resources[conflicted_resource_name]['id']),
                       '\t\t'.join(['{0}\n'.format(
                           _format_resource_name(conflict_type,
                                                 conflict_id)) for
                                    conflict_type, conflict_id in conflicts]))

        formatted_conflict_lines_str = ''.join(
            [format_conflict_print(conflicted_resource_name, conflicts)
             for conflicted_resource_name, conflicts in all_conflicts
                .iteritems() if
                len(all_conflicts[conflicted_resource_name]) > 0])
        if len(formatted_conflict_lines_str) > 0:
            lgr.info('Conflicts detected:\n'
                     '{0}'.format(formatted_conflict_lines_str))
            return True
        return False

    def _propagate_conflicts_on_known_resources(self, resources,
                                                all_conflicts):
        # Propagate conflicts to make sure the conflicts output includes
        # all resources which can't be taken down - in this case, due to
        # their dependency on other resources which are known but have
        # conflicts themselves.
        # Note that the propagation here is parallel to the
        # 'known_<resource>' usage when checking for conflicts, and the
        # order of the propagation is the same as the order for checking
        # conflicts.
        if resources['management_security_group']['created']:
            all_conflicts['management_security_group'].update(
                all_conflicts['management_server'])
        if resources['agents_security_group']['created']:
            all_conflicts['agents_security_group'].update(
                all_conflicts['management_server'])
        if resources['subnet']['created']:
            all_conflicts['subnet'].update(
                all_conflicts['management_server'])

        if resources['router']['created']:
            all_conflicts['router'].update(all_conflicts['floating_ip'])

        if resources['subnet']['created']:
            all_conflicts['subnet'].update(all_conflicts['router'])

        if resources['int_network']['created']:
            all_conflicts['int_network'].update(all_conflicts['subnet'])

    def _delete_resources(self, resources):
        deleted_resources = []
        not_found_resources = []
        failed_to_delete_resources = []

        def del_resource(resource_name, controller):
            resource_data = resources[resource_name]
            if resource_data['created']:
                result = controller.delete_resource(resource_data['id'])
                if result is None:
                    failed_to_delete_resources.append(resource_data)
                else:
                    if result:
                        deleted_resources.append(resource_data)
                    else:
                        not_found_resources.append(resource_data)
                    del(resources[resource_name])

        # deleting in reversed order to creation order
        del_resource('floating_ip', self.floating_ip_controller)
        del_resource('management_server', self.server_controller)
        del_resource('agents_keypair', self.keypair_controller)
        del_resource('management_keypair', self.keypair_controller)
        del_resource('management_security_group', self.sg_controller)
        del_resource('agents_security_group', self.sg_controller)
        del_resource('router', self.router_controller)
        # Skipping ext_network - currently not automatically created/deleted.
        del_resource('subnet', self.subnet_controller)
        del_resource('int_network', self.network_controller)

        return (deleted_resources, not_found_resources,
                failed_to_delete_resources)

    def delete_topology(self, ignore_validation=False):
        resources = self.provider_context['resources']

        has_conflicts = self._check_and_handle_delete_conflicts(resources)
        if has_conflicts and not ignore_validation:
            lgr.info('Not going forward with teardown due to '
                     'validation conflicts.')
            return

        deleted_resources, not_found_resources, failed_to_delete_resources =\
            self._delete_resources(resources)

        def format_resources_data_for_print(resources_data):
            return '\t'.join(['{0}\n'.format(
                _format_resource_name(
                    resource_data['name'] if 'name' in resource_data else
                    resource_data['ip'],
                    resource_data['type'],
                    resource_data['id'])) for resource_data in resources_data])

        deleted_resources_print = \
            'Successfully deleted the following resources:\n\t{0}\n' \
            .format(format_resources_data_for_print(deleted_resources))
        not_found_resources_print = \
            "The following resources weren't found:\n\t{0}\n" \
            .format(format_resources_data_for_print(not_found_resources))
        failed_to_delete_resources_print = \
            'Failed to delete the following resources:\n\t{0}' \
            .format(format_resources_data_for_print(
                failed_to_delete_resources))

        lgr.info(
            'Finished deleting topology;\n'
            '{0}{1}{2}'
            .format(
                deleted_resources_print if deleted_resources else '',
                not_found_resources_print if not_found_resources else '',
                failed_to_delete_resources_print if
                failed_to_delete_resources else ''))

    def _attach_floating_ip(self, mgmt_server_conf, enet_id, server_id,
                            resources):
        if 'floating_ip' in mgmt_server_conf:
            floating_ip = mgmt_server_conf['floating_ip']
            floating_ip_id = None
        else:
            floating_ip_obj = self.floating_ip_controller.allocate_ip(enet_id)
            floating_ip = floating_ip_obj['floatingip']['floating_ip_address']
            floating_ip_id = floating_ip_obj['floatingip']['id']

        resources['floating_ip'] = {
            'id': str(floating_ip_id),
            'ip': str(floating_ip),
            'type': 'floating ip',
            'created': 'floating_ip' not in mgmt_server_conf
        }

        lgr.info('attaching IP {0} to the instance'.format(
            floating_ip))
        self.server_controller.add_floating_ip(server_id, floating_ip)
        return floating_ip


class OpenStackLogicError(RuntimeError):
    pass


class BaseController(object):

    def _create(self, name, *args, **kw):
        lgr.debug("Will create {0} '{1}'".format(
            self.__class__.WHAT, name))
        return self.create(name, *args, **kw)

    def _check(self, name, *args, **kw):
        lgr.debug("Checking to see if {0} '{1}' already exists".format(
            self.__class__.WHAT, name))
        if self.list_objects_with_name(name):
            lgr.debug("{0} '{1}' already exists".format(
                self.__class__.WHAT, name))
            return True
        else:
            lgr.debug("{0} '{1}' does not exist".format(
                self.__class__.WHAT, name))
            return False

    def create_or_ensure_exists_log_resources(self, provider_config, name,
                                              resources, resource_name,
                                              return_created, *args,
                                              **kwargs):
        id, created = self._create_or_ensure_exists(provider_config, name,
                                                    *args, **kwargs)
        resources[resource_name] = {
            'id': str(id),
            'type': self.__class__.WHAT,
            'name': name,
            'created': created
        }
        # TODO:
        # replace:
        if return_created:
            return id, created
        else:
            return id
        # with:
        # return id, created if return_created else id

    def delete_resource(self, resource_id, retries=3, sleep=3):
        # Attempts to delete a resource by id (with retries).
        # Returns True if resource deleted successfully,
        # False if resource didn't exist,
        # None if failed to delete existing resource
        res_type = self.__class__.WHAT
        lgr.debug("Attempting to delete resource {0}"
                  .format(_format_resource_name(res_type, resource_id)))
        for retry in range(retries):
            try:
                self.delete(resource_id)
            except Exception as e:
                # Checking if resource doesn't exist
                if self._is_openstack_404_error(e):
                    lgr.debug("resource {0} wasn't found".format(resource_id))
                    return False

                # Different error occurred. Retry or give up.
                lgr.debug("Error while attempting to delete resource "
                          "{0} [retry {1} of {2}]: {3}".format(
                              _format_resource_name(res_type, resource_id),
                              retry, retries, str(e)))
                time.sleep(sleep)
                continue

            try:
                self._wait_for_resource_to_be_deleted(resource_id)
                lgr.debug('resource {0} terminated'.format(resource_id))
                return True
            except Exception as e:
                lgr.debug('Error while waiting for resource {0} '
                          'to terminate: {1}'.format(
                              _format_resource_name(res_type, resource_id),
                              str(e)))
                return None
        lgr.debug('Failed all retries to delete resource {0}'
                  .format(_format_resource_name(res_type, resource_id)))
        return None

    def _wait_for_resource_to_be_deleted(self, resource_id):
        timeout = 20
        deadline = time.time() + timeout
        while time.time() < deadline:
            try:
                self.get_by_id(resource_id)
                lgr.debug('resource {0} is still up'.format(resource_id))
            except Exception as e:
                if self._is_openstack_404_error(e):
                    return
                raise
            time.sleep(2)
        else:
            raise RuntimeError('resource {0} failed to terminate in time'
                               .format(resource_id))

    def _is_openstack_404_error(self, e):
        # It seems like at the moment, exceptions from Neutron for example
        # are general "NeutronError" exceptions rather than a clean
        # neutronclient.common.exceptions.NotFound error, which is
        # why we check for the status code instead.
        # nova in different regions and neutron may use either status_code
        # or http_status fields.
        return hasattr(e, 'status_code') and e.status_code == 404 or \
            hasattr(e, 'http_status') and e.http_status == 404

    def _create_or_ensure_exists(self, provider_config, name, *args, **kw):
        """
        if resource exists:
            if resource is server:
                raise already exists
            use resource
        else:
            if not create_if_missing:
                raise does not exist
            create resource
        """
        if self._check(name, *args, **kw):
            if self.__class__.WHAT in ('server'):
                raise OpenStackLogicError("{0} '{1}' already exists".format(
                                          self.__class__.WHAT, name))
            the_id = self.ensure_exists(name, *args, **kw)
            created = False
        else:
            if CREATE_IF_MISSING in provider_config \
                    and not provider_config[CREATE_IF_MISSING]:
                raise OpenStackLogicError("{0} '{1}' is not configured to"
                                          " create_if_missing but but does not"
                                          " exist."
                                          .format(self.__class__.WHAT, name))
            the_id = self._create(name, *args, **kw)
            created = True
        return the_id, created

    def ensure_exists(self, name, *args, **kw):
        lgr.debug("Will use existing {0} '{1}'"
                  .format(self.__class__.WHAT, name))
        ret = self.find_by_name(name)
        if not ret:
            raise OpenStackLogicError("{0} '{1}' was not found".format(
                self.__class__.WHAT, name))
        return ret['id']

    def find_by_name(self, name):
        matches = self.list_objects_with_name(name)

        if len(matches) == 0:
            return None
        if len(matches) == 1:
            return matches[0]
        raise OpenStackLogicError("Lookup of {0} named '{1}' failed. There "
                                  "are {2} matches."
                                  .format(self.__class__.WHAT, name,
                                          len(matches)))

    def _fail_on_missing_required_parameters(self, obj, required_parameters,
                                             hint_where):
        for k in required_parameters:
            if k not in obj:
                raise OpenStackLogicError("Required parameter '{0}' is "
                                          "missing (under {3}'s properties."
                                          "{1}). "
                                          "Required parameters are: {2}"
                                          .format(k, hint_where,
                                                  required_parameters,
                                                  self.__class__.WHAT))


class BaseControllerNova(BaseController):
    def __init__(self, connector):
        BaseController.__init__(self)
        self.nova_client = connector.get_nova_client()


class BaseControllerNeutron(BaseController):
    def __init__(self, connector):
        BaseController.__init__(self)
        self.neutron_client = connector.get_neutron_client()


class OpenStackNetworkController(BaseControllerNeutron):
    WHAT = 'network'

    def list_objects_with_name(self, name):
        return self.neutron_client.list_networks(name=name)['networks']

    def create(self, name, ext=False):
        n = {
            'network': {
                'name': name,
                'admin_state_up': True,
            }
        }
        if ext:
            n['router:external'] = ext
        ret = self.neutron_client.create_network(n)
        return ret['network']['id']

    def get_by_id(self, id):
        return self.neutron_client.show_network(id)

    def check_for_delete_conflicts(self, network_id, **kwargs):
        # checking for collisions with unknown subnets
        # Notes:
        # 1) No check for unknown servers on the known subnets is made,
        # as it is expected for those subnets to be go through deletion
        # before the network does. Same goes for routers and router ports
        # (also note that it's impossible to connect a network without
        # subnets can't to a router port).
        # 2) While it is possible to connect a server 'directly' to a
        # network (i.e. a subnet-less network), there's no need to check for
        # server conflicts as such a network can be deleted regardless of
        # such servers, with no effect on the servers.
        # 3) On the other hand, while Openstack does allow for network
        # deletion without deleting its subnets beforehand, this in practice
        #  also deletes the underlying subnets - and therefore we do have to
        #  check for subnet conflicts.

        subnets_for_deletion = kwargs.get('subnets_for_deletion', {})
        subnet_conflicts = [('subnet', subnet) for subnet in self.get_by_id(
            network_id)['network']['subnets'] if subnet
            not in subnets_for_deletion]
        return subnet_conflicts

    def delete(self, network_id):
        self.neutron_client.delete_network(network_id)


class OpenStackSubnetController(BaseControllerNeutron):
    WHAT = 'subnet'

    def list_objects_with_name(self, name):
        return self.neutron_client.list_subnets(name=name)['subnets']

    def create(self, name, ip_version, cidr, dns_nameservers, net_id):
        ret = self.neutron_client.create_subnet({
            'subnet': {
                'name': name,
                'ip_version': ip_version,
                'cidr': cidr,
                'dns_nameservers': dns_nameservers,
                'network_id': net_id
            }
        })
        return ret['subnet']['id']

    def get_by_id(self, id):
        return self.neutron_client.show_subnet(id)

    def check_for_delete_conflicts(self, subnet_id, **kwargs):
        # checking for collisions with unknown servers and routers
        servers_for_deletion = kwargs.get('servers_for_deletion', {})
        routers_for_deletion = kwargs.get('routers_for_deletion', {})

        router_conflicts = []
        server_conflicts = []
        ports = self.neutron_client.list_ports()['ports']
        for port in ports:
            # for each port, check if it has an ip on the given subnet,
            # if it belongs to a server or a router (and not, for example,
            # a DHCP port), and if that device is up for deletion or not
            if 'device_owner' in port and \
                len(port['fixed_ips']) > 0 and \
                ((port['device_owner'] == 'network:router_interface' and
                  port['device_id'] not in routers_for_deletion) or
                 (port['device_owner'].startswith('compute') and
                  port['device_id'] not in servers_for_deletion)):
                for fixed_ip in port['fixed_ips']:
                    # should be only one, but iterating over it anyway.
                    if 'subnet_id' in fixed_ip and fixed_ip['subnet_id'] == \
                            subnet_id:
                        if port['device_owner'] == 'network:router_interface':
                            router_conflicts.append(('router',
                                                     port['device_id']))
                        else:
                            server_conflicts.append(('server',
                                                    port['device_id']))
        return server_conflicts + router_conflicts

    def delete(self, subnet_id):
        self.neutron_client.delete_subnet(subnet_id)


class OpenStackFloatingIpController(BaseControllerNeutron):
    WHAT = 'floating_ip'

    def list_objects_with_name(self, name):
        raise RuntimeError('UNSUPPORTED OPERATION')

    def create(self, name):
        raise RuntimeError('UNSUPPORTED OPERATION')

    def allocate_ip(self, external_network_id):
        floating_ip = self.neutron_client.create_floatingip(
            {
                "floatingip":
                {
                    "floating_network_id": external_network_id,
                }
            })
        return floating_ip

    def get_by_id(self, id):
        return self.neutron_client.show_floatingip(id)

    def check_for_delete_conflicts(self, floating_ip_id, **kwargs):
        return []

    def delete(self, floating_ip_id):
        self.neutron_client.delete_floatingip(floating_ip_id)


class OpenStackRouterController(BaseControllerNeutron):
    WHAT = 'router'

    def list_objects_with_name(self, name):
        return self.neutron_client.list_routers(name=name)['routers']

    def create(self, name, interfaces=None, external_gateway_info=None):
        args = {
            'router': {
                'name': name,
                'admin_state_up': True
            }
        }
        if external_gateway_info:
            args['router']['external_gateway_info'] = external_gateway_info
        router_id = self.neutron_client.create_router(args)['router']['id']
        if interfaces:
            for i in interfaces:
                self.neutron_client.add_interface_router(router_id, i)
        return router_id

    def get_by_id(self, id):
        return self.neutron_client.show_router(id)

    def check_for_delete_conflicts(self, router_id, **kwargs):
        # checking for collisions with unknown floating_ips.
        floating_ips_for_deletion = kwargs.get('floating_ips_for_deletion', {})
        floating_ips_conflicts = [('floating_ip', floating_ip['id']) for
                                  floating_ip in
                                  self.neutron_client.list_floatingips()[
                                      'floatingips'] if floating_ip[
                                      'router_id'] == router_id and
                                  floating_ip['id'] not in
                                  floating_ips_for_deletion]
        return floating_ips_conflicts

    def delete(self, router_id):
        for port in self.neutron_client.list_ports(
                device_id=router_id)['ports']:
            for interface in port['fixed_ips']:
                # should be only one, but iterating over it anyway.
                self.neutron_client.remove_interface_router(router_id,
                                                            interface)
        self.neutron_client.delete_router(router_id)


class OpenStackNovaSecurityGroupController(BaseControllerNova):
    WHAT = 'nova security group'

    def list_objects_with_name(self, name):
        sgs = self.nova_client.security_groups.list()
        return [{'id': sg.id} for sg in sgs if sg.name == name]

    def create(self, name, description, rules):
        sg = self.nova_client.security_groups.create(name, description)
        for rule in rules:
            self.nova_client.security_group_rules.create(
                sg.id,
                ip_protocol="tcp",
                from_port=rule['port'],
                to_port=rule['port'],
                cidr=rule.get('cidr'),
                group_id=rule.get('group_id')
            )
        return sg.id

    def get_by_id(self, id):
        return self.nova_client.security_groups.get(id)

    def check_for_delete_conflicts(self, sg_id, **kwargs):
        # checking for collisions with unknown servers
        servers_for_deletion = kwargs.get('servers_for_deletion', {})
        servers = self.nova_client.servers.list()
        server_conflicts = []
        for server in servers:
            if server.id not in servers_for_deletion:
                for sg in server.security_groups:
                    if sg['id'] == sg_id:
                        server_conflicts.append(('server', server.id))
        return server_conflicts

    def delete(self, sg_id):
        self.nova_client.security_groups.delete(sg_id)


class OpenStackNeutronSecurityGroupController(BaseControllerNeutron):
    WHAT = 'neutron security group'

    def list_objects_with_name(self, name):
        return self.neutron_client.list_security_groups(
            name=name)['security_groups']

    def create(self, name, description, rules):
        sg = self.neutron_client.create_security_group({
            'security_group': {
                'name': name,
                'description': description,
            }
        })['security_group']
        self.add_rules(sg['id'], rules)
        return sg['id']

    def add_rules(self, sg_id, rules):
        for rule in rules:
            self.neutron_client.create_security_group_rule({
                'security_group_rule': {
                    'security_group_id': sg_id,
                    'direction': 'ingress',
                    'protocol': 'tcp',
                    'port_range_min': rule['port'],
                    'port_range_max': rule['port'],
                    'remote_ip_prefix': rule.get('cidr'),
                    'remote_group_id': rule.get('group_id'),
                }
            })

    def get_by_id(self, id):
        return self.neutron_client.show_security_group(id)

    def check_for_delete_conflicts(self, sg_id, **kwargs):
        # checking for collisions with unknown servers and routers.
        # note that there's no 'routers_for_deletion' parameter, as we don't
        # link between any security group and a router port on bootstrap,
        # so any linked port is in fact a conflict.
        servers_for_deletion = kwargs.get('servers_for_deletion', {})
        server_conflicts = []
        router_conflicts = []
        for port in self.neutron_client.list_ports()['ports']:
            if sg_id in port['security_groups']:
                if port['device_owner'] == 'network:router_interface':
                    router_conflicts.append(('router', port['device_id']))
                elif port['device_owner'].startswith('compute') and \
                        port['device_id'] not in servers_for_deletion:
                    server_conflicts.append(('server', port['device_id']))
        return server_conflicts + router_conflicts

    def delete(self, sg_id):
        self.neutron_client.delete_security_group(sg_id)


class OpenStackKeypairController(BaseControllerNova):
    WHAT = 'keypair'

    def list_objects_with_name(self, name):
        keypairs = self.nova_client.keypairs.list()
        return [{'id': keypair.id} for keypair in keypairs if
                keypair.id == name]

    def create(self, key_name, private_key_target_path=None,
               public_key_filepath=None, *args, **kwargs):
        if not private_key_target_path and not public_key_filepath:
            raise RuntimeError("Must provide either private key target path "
                               "or public key filepath to create keypair")

        if public_key_filepath:
            with open(expanduser(public_key_filepath), 'r') as f:
                keypair = self.nova_client.keypairs.create(key_name, f.read())
        else:
            keypair = self.nova_client.keypairs.create(key_name)
            pk_target_path = expanduser(private_key_target_path)
            self._mkdir_p(os.path.dirname(private_key_target_path))
            with open(pk_target_path, 'w') as f:
                f.write(keypair.private_key)
                os.system('chmod 600 {0}'.format(pk_target_path))
        return keypair.id

    def get_by_id(self, id):
        return self.nova_client.keypairs.get(id)

    def _mkdir_p(self, path):
        try:
            lgr.debug('creating dir {0}'
                      .format(path))
            os.makedirs(path)
        except OSError, exc:
            if exc.errno == errno.EEXIST and os.path.isdir(path):
                return
            raise

    def check_for_delete_conflicts(self, keypair_id, **kwargs):
        # Note: While it might be somewhat weird to delete a keypair which is
        # currently in use by a server, Openstack does allow this and thus
        # so do we.
        return []

    def delete(self, keypair_id):
        self.nova_client.keypairs.delete(keypair_id)


class OpenStackServerController(BaseControllerNova):
    WHAT = 'server'

    def list_objects_with_name(self, name):
        servers = self.nova_client.servers.list(True, {'name': name})
        return [{'id': server.id} for server in servers]

    def create(self, name, server_config, management_server_keypair_name,
               sgm_id, *args, **kwargs):
        """
        Creates a server. Exposes the parameters mentioned in
        http://docs.openstack.org/developer/python-novaclient/api/novaclient
        .v1_1.servers.html#novaclient.v1_1.servers.ServerManager.create
        """

        self._fail_on_missing_required_parameters(
            server_config,
            ('name', 'flavor', 'image'),
            'compute.management_server.instance')

        # First parameter is 'self', skipping
        params_names = inspect.getargspec(
            self.nova_client.servers.create).args[1:]
        params_default_values = inspect.getargspec(
            self.nova_client.servers.create).defaults
        params = dict(itertools.izip(params_names, params_default_values))

        # Fail on unsupported parameters
        for k in server_config:
            if k not in params:
                raise ValueError("Parameter with name '{0}' must not be passed"
                                 " to openstack provisioner (under "
                                 "compute.management_server.instance)"
                                 .format(k))

        for k in params:
            if k in server_config:
                params[k] = server_config[k]

        server_name = server_config['name']
        if self.find_by_name(server_name):
            raise RuntimeError("Can not provision the server with name '{0}'"
                               " because server with such name "
                               "already exists"
                               .format(server_name))

        lgr.debug("Asking Nova to create server. Parameters: {0}"
                  .format(str(params)))

        configured_sgs = []
        if params['security_groups'] is not None:
            configured_sgs = params['security_groups']
        params['security_groups'] = [sgm_id] + configured_sgs

        params['key_name'] = management_server_keypair_name

        server = self.nova_client.servers.create(**params)
        server = self._wait_for_server_to_become_active(server_name, server)
        return server.id

    def add_floating_ip(self, server_id, ip):

        # Extra: detach floating ip from existng server
        while True:
            ls = self.nova_client.floating_ips.findall(ip=ip)
            if len(ls) == 0:
                raise OpenStackLogicError(
                    "Floating IP {0} does not exist so it can "
                    "not be attached to server {1}".format(ip, server_id))
            if len(ls) > 1:
                raise OpenStackLogicError(
                    "Floating IP {0} is attached to "
                    "{1} instances".format(ip, len(ls)))

            if not ls[0].instance_id:
                lgr.debug(
                    "Floating IP {0} is not attached to any instance. "
                    "Continuing.".format(ip))
                break

            lgr.debug(
                "Floating IP {0} is attached "
                "to instance {1}. Detaching.".format(ip, ls[0].instance_id))
            self.nova_client.servers.remove_floating_ip(ls[0].instance_id, ip)
            time.sleep(1)

        server = self.nova_client.servers.get(server_id)
        server.add_floating_ip(ip)

    def get_server_ips_in_network(self, server_id, network_name):
        server = self.nova_client.servers.get(server_id)
        if network_name not in server.networks:
            raise OpenStackLogicError(
                "Server {0} ({1}) does not have address in"
                " network {2}".format(server.name, server_id, network_name))
        return server.networks[network_name]

    def _wait_for_server_to_become_active(self, server_name, server):
        timeout = 100
        while server.status != "ACTIVE":
            timeout -= 5
            if timeout <= 0:
                raise RuntimeError('Server failed to start in time')
            time.sleep(5)
            server = self.nova_client.servers.get(server.id)

        return server

    def get_by_id(self, id):
        return self.nova_client.servers.get(id)

    def check_for_delete_conflicts(self, server_id, **kwargs):
        return []

    def delete(self, server_id):
        self.nova_client.servers.delete(server_id)


class OpenStackConnector(object):
    # TODO: maybe lazy?
    def __init__(self, provider_config):
        self.config = provider_config
        self.keystone_client = keystone_client.Client(
            **self.config['keystone'])

        if self.config['networking']['neutron_supported_region']:
            self.neutron_client = \
                neutron_client.Client('2.0',
                                      endpoint_url=provider_config
                                      ['networking']
                                      ['neutron_url'],
                                      token=self.keystone_client.auth_token)
            self.neutron_client.format = 'json'
        else:
            self.neutron_client = None

        kconf = self.config['keystone']
        self.nova_client = nova_client.Client(
            kconf['username'],
            kconf['password'],
            kconf['tenant_name'],
            kconf['auth_url'],
            region_name=self.config['compute']['region'],
            http_log_debug=False
        )

    def get_keystone_client(self):
        return self.keystone_client

    def get_neutron_client(self):
        return self.neutron_client

    def get_nova_client(self):
        return self.nova_client<|MERGE_RESOLUTION|>--- conflicted
+++ resolved
@@ -35,12 +35,7 @@
 
 # Validator
 from IPy import IP
-<<<<<<< HEAD
 from schemas import PROVIDER_CONFIG_SCHEMA
-=======
-from jsonschema import ValidationError, Draft4Validator
-from schemas import PROVIDER_SCHEMA
->>>>>>> bcee1eb2
 
 # OpenStack
 import keystoneclient.v2_0.client as keystone_client
@@ -60,12 +55,8 @@
 
 # declare the create_if_missing flag
 CREATE_IF_MISSING = 'create_if_missing'
-<<<<<<< HEAD
 # declare which ssh key permissions are valid for bootstrap
-VALID_KEY_PERMS = ['600']
-=======
 MINIMAL_KEY_PERMS = 600
->>>>>>> bcee1eb2
 
 # declare which ports should be opened during provisioning
 EXTERNAL_MGMT_PORTS = (22, 8100, 80)  # SSH, REST service (TEMP), REST and UI
@@ -138,7 +129,6 @@
         validations to be performed before provisioning and bootstrapping
         the management server.
 
-<<<<<<< HEAD
         :param dict schema: a schema dict to validate the provider config
          against
         :rtype: 'dict' representing validation_errors. provisioning will
@@ -182,54 +172,6 @@
                 networking_config['router'],
                 resource_type='router',
                 method='list_routers')
-=======
-def _validate_config(provider_config, schema=PROVIDER_SCHEMA,
-                     is_verbose_output=False):
-    """
-    all validation method names should be self explanatory.
-    """
-    _set_global_verbosity_level(is_verbose_output)
-
-    # global validation_errors
-    # assume validation succeeded
-
-    # get openstack clients
-    connector = OpenStackConnector(provider_config)
-    # get verifier object
-    verifier = OpenStackValidator(connector.get_nova_client(),
-                                  connector.get_neutron_client(),
-                                  connector.get_keystone_client())
-
-    # get config
-    # keystone_config = provider_config['keystone']
-    networking_config = provider_config['networking']
-    compute_config = provider_config['compute']
-    # cloudify_config = provider_config['cloudify']
-    mgmt_server_config = compute_config['management_server']
-    agent_server_config = compute_config['agent_servers']
-    # mgmt_instance_config = mgmt_server_config['instance']
-    mgmt_keypair_config = mgmt_server_config['management_keypair']
-    agent_keypair_config = agent_server_config['agents_keypair']
-
-    # validates
-    lgr.info('validating provider configuration and resources...')
-
-    lgr.info('validating provider configuration...')
-    verifier.validate_cidr_syntax(
-        'networking.subnet.cidr',
-        networking_config['subnet']['cidr'])
-    verifier.validate_cidr_syntax(
-        'networking.management_security_group.cidr',
-        networking_config['management_security_group']['cidr'])
-    verifier.validate_schema(provider_config, schema)
-
-    lgr.info('validating networking resources...')
-    if 'neutron_url' in networking_config.keys():
-        verifier.validate_url_accessible(
-            'networking.network_url',
-            networking_config['neutron_url'])
-    if 'router' in networking_config.keys():
->>>>>>> bcee1eb2
         verifier.validate_neutron_resource(
             'networking.subnet.name',
             networking_config['subnet'],
@@ -251,7 +193,8 @@
             networking_config['management_security_group'],
             resource_type='security_group',
             method='list_security_groups')
-<<<<<<< HEAD
+
+        lgr.info('validating compute resources...')
         if 'floating_ip' in mgmt_server_config.keys() \
                 and verifier.validate_cidr_syntax(
                     'compute.management_server.floating_ip',
@@ -263,72 +206,39 @@
             verifier.validate_floating_ip(
                 'compute.management_server.floating_ip',
                 None)
-
-        lgr.info('validating compute resources...')
         verifier.validate_image_exists(
             'compute.management_server.instance.image',
             mgmt_server_config['instance']['image'])
         verifier.validate_flavor_exists(
             'compute.management_server.instance.flavor',
             mgmt_server_config['instance']['flavor'])
-=======
-    verifier.validate_neutron_resource(
-        'networking.management_security_group.name',
-        networking_config['management_security_group'],
-        resource_type='security_group',
-        method='list_security_groups')
-    if 'floating_ip' in mgmt_server_config.keys():
-        verifier.validate_cidr_syntax(
-            'compute.management_server.floating_ip',
-            mgmt_server_config['floating_ip'])
-        verifier.validate_floating_ip(
-            'compute.management_server.floating_ip',
-            mgmt_server_config['floating_ip'])
-    else:
-        verifier.validate_floating_ip(
-            'compute.management_server.floating_ip',
-            None)
-
-    lgr.info('validating compute resources...')
-    verifier.validate_image_exists(
-        'compute.management_server.instance.image',
-        mgmt_server_config['instance']['image'])
-    verifier.validate_flavor_exists(
-        'compute.management_server.instance.flavor',
-        mgmt_server_config['instance']['flavor'])
-    if verifier.check_key_exists(
-            mgmt_keypair_config['auto_generated']['private_key_target_path']):
->>>>>>> bcee1eb2
-        verifier.validate_key_perms(
-            'compute.management_server.management_keypair'
-            '.auto_generated.private_key_target_path',
-            mgmt_keypair_config['auto_generated']['private_key_target_path'])
-<<<<<<< HEAD
-        verifier.validate_key_perms(
-            'compute.agent_servers.agents_keypair'
-            '.auto_generated.private_key_target_path',
-            agent_keypair_config['auto_generated']['private_key_target_path'])
-=======
->>>>>>> bcee1eb2
-        verifier.validate_path_owner(
-            'compute.management_server.management_keypair'
-            '.auto_generated.private_key_target_path',
-            mgmt_keypair_config['auto_generated']['private_key_target_path'])
-<<<<<<< HEAD
-=======
-    if verifier.check_key_exists(
-            agent_keypair_config['auto_generated']['private_key_target_path']):
-        verifier.validate_key_perms(
-            'compute.agent_servers.agents_keypair'
-            '.auto_generated.private_key_target_path',
-            agent_keypair_config['auto_generated']['private_key_target_path'])
->>>>>>> bcee1eb2
-        verifier.validate_path_owner(
-            'compute.agent_servers.agents_keypair'
-            '.auto_generated.private_key_target_path',
-            agent_keypair_config['auto_generated']['private_key_target_path'])
-
-<<<<<<< HEAD
+        if verifier.check_key_exists(
+            mgmt_keypair_config['auto_generated']
+                               ['private_key_target_path']):
+            verifier.validate_key_perms(
+                'compute.management_server.management_keypair'
+                '.auto_generated.private_key_target_path',
+                mgmt_keypair_config['auto_generated']
+                                   ['private_key_target_path'])
+            verifier.validate_path_owner(
+                'compute.management_server.management_keypair'
+                '.auto_generated.private_key_target_path',
+                mgmt_keypair_config['auto_generated']
+                                   ['private_key_target_path'])
+        if verifier.check_key_exists(
+            agent_keypair_config['auto_generated']
+                                ['private_key_target_path']):
+            verifier.validate_key_perms(
+                'compute.agent_servers.agents_keypair'
+                '.auto_generated.private_key_target_path',
+                agent_keypair_config['auto_generated']
+                                    ['private_key_target_path'])
+            verifier.validate_path_owner(
+                'compute.agent_servers.agents_keypair'
+                '.auto_generated.private_key_target_path',
+                agent_keypair_config['auto_generated']
+                                    ['private_key_target_path'])
+
         # TODO: check cloudify package url accessiblity from
         # within the instance
         # lgr.info('validating cloudify resources...')
@@ -389,33 +299,6 @@
             subnet_controller, router_controller, sg_controller,
             floating_ip_controller, keypair_controller, server_controller)
         return driver
-=======
-    # TODO: check cloudify package url accessiblity from within the instance
-    # lgr.info('validating cloudify resources...')
-    # verifier.validate_url_accessible(
-    #     'cloudify.cloudify_components_package_url',
-    #     cloudify_config['cloudify_components_package_url'])
-    # verifier.validate_url_accessible(
-    #     'cloudify.cloudify_package_url',
-    #     cloudify_config['cloudify_package_url'])
-
-    # TODO:
-    # verifier.validate_security_rules()
-    # undeliverable due to keystone client bug
-    # verifier.validate_keystone_service_exists('nova')
-    # verifier.validate_keystone_service_exists('neutron')
-    # undeliverable due to nova client bug
-    # verifier.validate_instance_quota()
-
-    if not validation_errors:
-        lgr.info('provider configuration and resources validated successfully')
-    else:
-        lgr.error('provider configuration and resources validation failed!')
-    # print json.dumps(validation_errors, sort_keys=True,
-    #                  indent=4, separators=(',', ': '))
-    # sys.exit(1)
-    return validation_errors
->>>>>>> bcee1eb2
 
 
 def _format_resource_name(res_type, res_id, res_name=None):
@@ -473,13 +356,9 @@
                 lgr.info('list of available floating ips:')
                 for ip in ips['floatingips']:
                     lgr.info('    {0}'.format(ip['floating_ip_address']))
-<<<<<<< HEAD
                 self.validation_errors.setdefault('networking', []).append(err)
-=======
-                validation_errors.setdefault('networking', []).append(err)
                 return False
             return True
->>>>>>> bcee1eb2
         else:
             lgr.debug('checking whether quota allows allocation'
                       ' of new floating ips')
@@ -497,12 +376,8 @@
                        ' privisioned ips: {1}, quota: {2}'
                        .format(field, ips_amount, ips_quota))
                 lgr.error('VALIDATION ERROR:' + err)
-<<<<<<< HEAD
                 self.validation_errors.setdefault('networking', []).append(err)
-=======
-                validation_errors.setdefault('networking', []).append(err)
                 return False
->>>>>>> bcee1eb2
 
     def validate_neutron_resource(self, field, resource_config, resource_type,
                                   method):
@@ -529,12 +404,8 @@
             for type, all in resource_dict.iteritems():
                 for resource in all:
                     lgr.info('    {0}'.format(resource['name']))
-<<<<<<< HEAD
             self.validation_errors.setdefault('networking', []).append(err)
-=======
-            validation_errors.setdefault('networking', []).append(err)
             return False
->>>>>>> bcee1eb2
         else:
             resource_quota = self._get_neutron_quota(resource_type)
             if resource_amount < resource_quota:
@@ -554,12 +425,8 @@
                                resource_type, resource_amount,
                                resource_quota))
                 lgr.error('VALIDATION ERROR:' + err)
-<<<<<<< HEAD
                 self.validation_errors.setdefault('networking', []).append(err)
-=======
-                validation_errors.setdefault('networking', []).append(err)
                 return False
->>>>>>> bcee1eb2
 
     def validate_cidr_syntax(self, field, cidr):
         lgr.debug('checking whether {0} is a valid address range...'
@@ -573,12 +440,8 @@
             err = ('config file validation error originating at key: {0}, '
                    '{1}'.format(field, e.message))
             lgr.error('VALIDATION ERROR:' + err)
-<<<<<<< HEAD
             self.validation_errors.setdefault('networking', []).append(err)
-=======
-            validation_errors.setdefault('networking', []).append(err)
             return False
->>>>>>> bcee1eb2
 
     def validate_image_exists(self, field, image):
         image = str(image)
@@ -595,12 +458,8 @@
         lgr.info('list of available images:')
         for i in images:
             lgr.info('    {0}'.format(i.name))
-<<<<<<< HEAD
         self.validation_errors.setdefault('compute', []).append(err)
-=======
-        validation_errors.setdefault('compute', []).append(err)
         return False
->>>>>>> bcee1eb2
 
     def validate_flavor_exists(self, field, flavor):
         flavor = str(flavor)
@@ -617,48 +476,29 @@
         lgr.info('list of available flavors:')
         for f in flavors:
             lgr.info('    {0}'.format(f.name))
-<<<<<<< HEAD
         self.validation_errors.setdefault('compute', []).append(err)
-=======
-        validation_errors.setdefault('compute', []).append(err)
         return False
 
     def check_key_exists(self, key_path):
         # lgr.debug('checking whether key {0} exists'
         #           .format(key_path))
-        home = os.path.expanduser("~")
-        if key_path.startswith('~'):
-            key_path = key_path.replace('~', home)
+        key_path = expanduser(key_path)
         if not os.path.isfile(key_path):
             return False
         return True
->>>>>>> bcee1eb2
 
     def validate_key_perms(self, field, key_path):
         lgr.debug('checking whether key {0} has the right permissions'
                   .format(key_path))
-<<<<<<< HEAD
         key_path = expanduser(key_path)
-        if not oct(os.stat(key_path)[ST_MODE])[-3:] in VALID_KEY_PERMS:
-=======
-        home = os.path.expanduser("~")
-        if key_path.startswith('~'):
-            key_path = key_path.replace('~', home)
         if not int(oct(os.stat(key_path)[ST_MODE])[-3:]) <= MINIMAL_KEY_PERMS:
->>>>>>> bcee1eb2
             err = ('config file validation error originating at key: {0}, '
                    'ssh key {1} does not have the correct permissions'
                    '({2}).'.format(field, key_path, MINIMAL_KEY_PERMS))
             lgr.error('VALIDATION ERROR:' + err)
-<<<<<<< HEAD
             self.validation_errors.setdefault('copmute', []).append(err)
-            return
+            return False
         lgr.debug('OK:'
-=======
-            validation_errors.setdefault('copmute', []).append(err)
-            return False
-        lgr.debug('VALIDATED:'
->>>>>>> bcee1eb2
                   'ssh key {0} has the correct permissions'.format(key_path))
         return True
 
@@ -669,15 +509,9 @@
             err = ('config file validation error originating at key: {0}, '
                    'url {1} is not accessible'.format(field, package_url))
             lgr.error('VALIDATION ERROR:' + err)
-<<<<<<< HEAD
             self.validation_errors.setdefault('cloudify', []).append(err)
-            return
+            return False
         lgr.debug('OK:'
-=======
-            validation_errors.setdefault('cloudify', []).append(err)
-            return False
-        lgr.debug('VALIDATED:'
->>>>>>> bcee1eb2
                   'url {0} is accessible'.format(package_url))
         return True
 
@@ -697,38 +531,12 @@
                    ' (it is owned by {2})'
                    .format(field, path, owner))
             lgr.error('VALIDATION ERROR:' + err)
-<<<<<<< HEAD
             self.validation_errors.setdefault('compute', []).append(err)
             return
         lgr.debug('OK:'
-=======
-            validation_errors.setdefault('compute', []).append(err)
-            return False
-        lgr.debug('VALIDATED:'
->>>>>>> bcee1eb2
                   '{0} is owned by the current user'.format(path))
         return True
 
-<<<<<<< HEAD
-=======
-    def validate_schema(self, provider_config, schema):
-        lgr.debug('validating config file against provided schema...')
-        v = Draft4Validator(schema)
-        if v.iter_errors(provider_config):
-            for e in v.iter_errors(provider_config):
-                err = ('config file validation error originating at key: {0}, '
-                       '{0}, {1}'.format('.'.join(e.path), e.message))
-                validation_errors.setdefault('schema', []).append(err)
-            errors = ';\n'.join(err for e in v.iter_errors(provider_config))
-        try:
-            v.validate(provider_config)
-            return True
-        except ValidationError:
-            lgr.error('VALIDATION ERROR:'
-                      '{0}'.format(errors))
-            return False
-
->>>>>>> bcee1eb2
 
 class CosmoOnOpenStackDriver(object):
     """
