--- conflicted
+++ resolved
@@ -829,7 +829,6 @@
                     lgr.error('failed to install cloudify-core')
                     return False
 
-<<<<<<< HEAD
                 lgr.info('deploying cloudify-ui')
                 self.verbose_output = False
                 r = self._unpack(
@@ -839,15 +838,12 @@
                     return False
                 lgr.info('done')
 
-                lgr.info('deploying cloudify-ubuntu-agent')
-=======
                 lgr.info('deploying cloudify agent')
->>>>>>> 6bda98c2
                 self.verbose_output = False
                 r = self._unpack(
                     CLOUDIFY_AGENT_PACKAGE_PATH)
                 if not r:
-                    lgr.error('failed to install cloudify-ubuntu-agent')
+                    lgr.error('failed to install cloudify-agent')
                     return False
                 lgr.info('done')
 
